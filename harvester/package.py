PACKAGE = {
<<<<<<< HEAD
    "version": "1.17.20",
=======
    "version": "1.17.23",
>>>>>>> b26de097
    "name": "harvester",
    "cpu": "2048",
    "memory": "8192",
    "celery_cpu": "2048",
    "celery_memory": "8192"
}<|MERGE_RESOLUTION|>--- conflicted
+++ resolved
@@ -1,9 +1,5 @@
 PACKAGE = {
-<<<<<<< HEAD
-    "version": "1.17.20",
-=======
     "version": "1.17.23",
->>>>>>> b26de097
     "name": "harvester",
     "cpu": "2048",
     "memory": "8192",
