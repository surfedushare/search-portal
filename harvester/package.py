--- conflicted
+++ resolved
@@ -1,9 +1,5 @@
 PACKAGE = {
-<<<<<<< HEAD
-    "version": "1.28.8",
-=======
     "version": "1.28.9",
->>>>>>> 8352b048
     "name": "harvester",
     "cpu": "2048",
     "memory": "8192",
