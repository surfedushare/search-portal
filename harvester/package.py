PACKAGE = {
<<<<<<< HEAD
    "version": "1.38.15",
=======
    "version": "1.37.23",
>>>>>>> 682de27f
    "name": "harvester",
    "cpu": "2048",
    "memory": "8192",
    "celery_cpu": "2048",
    "celery_memory": "8192"
}<|MERGE_RESOLUTION|>--- conflicted
+++ resolved
@@ -1,9 +1,5 @@
 PACKAGE = {
-<<<<<<< HEAD
-    "version": "1.38.15",
-=======
-    "version": "1.37.23",
->>>>>>> 682de27f
+    "version": "1.38.16",
     "name": "harvester",
     "cpu": "2048",
     "memory": "8192",
