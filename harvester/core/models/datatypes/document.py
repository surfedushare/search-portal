--- conflicted
+++ resolved
@@ -126,29 +126,17 @@
         if text and len(text) >= 1000000:
             text = " ".join(text.split(" ")[:10000])
         for private_property in PRIVATE_PROPERTIES:
-<<<<<<< HEAD
             search_base.pop(private_property, False)
         video = search_base.pop("video", None)
         material_types = search_base.pop("material_types", None) or ["unknown"]
         search_base["disciplines"] = search_base.get("studies", [])
         search_details = self.get_search_document_extras(
-=======
-            elastic_base.pop(private_property, False)
-        video = elastic_base.pop("video", None)
-        material_types = elastic_base.pop("material_types", None) or ["unknown"]
-        elastic_base["disciplines"] = elastic_base.get("studies", [])
-        elastic_details = self.get_search_document_extras(
->>>>>>> 937cb26a
             self.properties["external_id"],
             self.properties["title"],
             text,
             video,
             material_types=material_types,
-<<<<<<< HEAD
             learning_material_disciplines=search_base.get("learning_material_disciplines", [])
-=======
-            learning_material_disciplines=elastic_base.get("learning_material_disciplines", [])
->>>>>>> 937cb26a
         )
         search_details.update(search_base)
         yield search_details