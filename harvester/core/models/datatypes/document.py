import re
from copy import copy
from unidecode import unidecode
from django.db import models

from datagrowth.datatypes import DocumentBase


PRIVATE_PROPERTIES = ["pipeline", "from_youtube", "lowest_educational_level"]


class DocumentManager(models.Manager):

    def build_from_seed(self, seed, collection=None, metadata_pipeline_key=None):
        properties = copy(seed)  # TODO: use setters that update the pipeline?
        properties["id"] = seed["external_id"]
        properties["language"] = {
            "metadata": seed.get("language", None)
        }

        metadata_pipeline = properties.pop(metadata_pipeline_key, None)
        document = Document(properties=properties, collection=collection, pipeline={"metadata": metadata_pipeline})
        if collection:
            document.dataset_version = collection.dataset_version
        document.clean()
        return document


class Document(DocumentBase):

    objects = DocumentManager()

    dataset_version = models.ForeignKey("DatasetVersion", blank=True, null=True, on_delete=models.CASCADE)
    pipeline = models.JSONField(default=dict, blank=True)
    extension = models.ForeignKey("core.Extension", null=True, on_delete=models.SET_NULL)
    # NB: Collection foreign key is added by the base class

    def get_language(self):
        return self.properties['language'].get("metadata", "unk")

<<<<<<< HEAD
    def get_search_document_extras(self, reference_id, title, text, material_types):
        suggest_completion = []
        if title:
            suggest_completion += title.split(" ")
        if text:
            suggest_completion += text.split(" ")[:1000]
        alpha_pattern = re.compile("[^a-zA-Z]+")
        suggest_completion = [  # removes reading signs and acutes for autocomplete suggestions
            alpha_pattern.sub("", unidecode(word))
            for word in suggest_completion
        ]
=======
    def get_search_document_extras(self, reference_id, title, text, video, material_types):
>>>>>>> af13119d
        extras = {
            '_id': reference_id,
            "language": self.get_language(),
            'suggest_completion': suggest_completion,
            'harvest_source': self.collection.name,
            'text': text,
            'suggest_phrase': text,
            'video': video,
            'material_types': material_types
        }
        return extras

    def get_extension_extras(self):
        extension_data = copy(self.extension.properties)
        if "keywords" in extension_data:
            extension_data["keywords"] = [entry["label"] for entry in extension_data["keywords"]]
        themes = extension_data.pop("themes", None)
        if themes:
            extension_data["research_themes"] = [entry["label"] for entry in themes]
        parents = extension_data.pop("parents", None)
        if parents:
            is_part_of = self.properties.get("is_part_of", [])
            is_part_of += parents
            is_part_of = list(set(is_part_of))
            extension_data["is_part_of"] = is_part_of
        children = extension_data.pop("children", None)
        if children:
            has_parts = self.properties.get("has_parts", [])
            has_parts += children
            has_parts = list(set(has_parts))
            extension_data["has_parts"] = has_parts
        return extension_data

    def to_search(self):
        elastic_base = copy(self.properties)
        elastic_base.pop("language")
        text = elastic_base.pop("text", None)
        if text and len(text) >= 1000000:
            text = " ".join(text.split(" ")[:10000])
        if self.extension:
            extension_details = self.get_extension_extras()
            elastic_base.update(extension_details)
        for private_property in PRIVATE_PROPERTIES:
            elastic_base.pop(private_property, False)
        video = elastic_base.pop("video", None)
        material_types = elastic_base.pop("material_types", None) or ["unknown"]
        elastic_details = self.get_search_document_extras(
            self.properties["external_id"],
            self.properties["title"],
            text,
            video,
            material_types=material_types
        )
        elastic_details.update(elastic_base)
        yield elastic_details<|MERGE_RESOLUTION|>--- conflicted
+++ resolved
@@ -38,8 +38,7 @@
     def get_language(self):
         return self.properties['language'].get("metadata", "unk")
 
-<<<<<<< HEAD
-    def get_search_document_extras(self, reference_id, title, text, material_types):
+    def get_search_document_extras(self, reference_id, title, text, video, material_types):
         suggest_completion = []
         if title:
             suggest_completion += title.split(" ")
@@ -50,9 +49,6 @@
             alpha_pattern.sub("", unidecode(word))
             for word in suggest_completion
         ]
-=======
-    def get_search_document_extras(self, reference_id, title, text, video, material_types):
->>>>>>> af13119d
         extras = {
             '_id': reference_id,
             "language": self.get_language(),
