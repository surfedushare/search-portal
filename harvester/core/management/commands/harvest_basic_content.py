from datagrowth.resources.http.tasks import send_serie
from datagrowth.resources.shell.tasks import run_serie
from datagrowth.configuration import create_config
from core.management.base import HarvesterCommand
from core.constants import HarvestStages
from core.models import OAIPMHHarvest, FileResource
from edurep.utils import get_edurep_oaipmh_seeds


class Command(HarvesterCommand):

    def add_arguments(self, parser):
        super().add_arguments(parser)
        parser.add_argument('-d', '--dataset', type=str, required=True)

    def download_seed_files(self, seeds, interval=0):
        download_config = create_config("http_resource", {
            "resource": "core.FileResource",
            "interval_duration": interval
        })
<<<<<<< HEAD

        success, error = send_serie(
=======
        self.info("Starting with main content")
        success_main, error_main = send_serie(
>>>>>>> 5f336979
            self.progress([[seed["url"]] for seed in seeds]),
            [{} for _ in seeds],
            config=download_config,
            method="get"
        )
<<<<<<< HEAD

        self.info("Errors while downloading content: {}".format(len(error)))
        self.info("Content downloaded successfully: {}".format(len(success)))

        return success
=======
        self.info("Errors while downloading main content: {}".format(len(error_main)))
        self.info("Main content downloaded successfully: {}".format(len(success_main)))

        self.info("Starting with package content")
        package_urls = [[seed["package_url"]] for seed in seeds if seed.get("package_url", None)]
        success_package, error_package = send_serie(
            self.progress(package_urls),
            [{} for _ in package_urls],
            config=download_config,
            method="get"
        )
        self.info("Errors while downloading package content: {}".format(len(error_package)))
        self.info("Package content downloaded successfully: {}".format(len(error_main)))

        return success_main + success_package
>>>>>>> 5f336979

    def extract_from_seed_files(self, seeds, downloads):
        if not len(seeds):
            return

        tika_config = create_config("shell_resource", {
            "resource": "core.TikaResource",
        })

        self.info("Starting with main content")
        uris = [FileResource.uri_from_url(seed["url"]) for seed in seeds]
        file_resources = FileResource.objects.filter(uri__in=uris, id__in=downloads)
        signed_urls = [
            resource.get_signed_absolute_uri()
            for resource in file_resources
        ]
        main_success, main_error = run_serie(
            self.progress([[url] for url in signed_urls if url is not None]),
            [{} for _ in file_resources],
            config=tika_config
        )
        self.info("Errors while extracting main texts: {}".format(len(main_error)))
        self.info("Main texts extracted successfully: {}".format(len(main_success)))

        self.info("Starting with package content")
        uris = [FileResource.uri_from_url(seed["package_url"]) for seed in seeds if seed.get("package_url", None)]
        file_resources = FileResource.objects.filter(uri__in=uris, id__in=downloads)
        signed_urls = [
            resource.get_signed_absolute_uri()
            for resource in file_resources
        ]
        package_success, package_error = run_serie(
            self.progress([[url] for url in signed_urls if url is not None]),
            [{} for _ in file_resources],
            config=tika_config
        )
        self.info("Errors while extracting package texts: {}".format(len(package_error)))
        self.info("Package texts extracted successfully: {}".format(len(package_success)))

    def handle(self, *args, **options):

        dataset_name = options["dataset"]

        harvest_queryset = OAIPMHHarvest.objects.filter(
            dataset__name=dataset_name,
            stage=HarvestStages.NEW
        )
        if not harvest_queryset.exists():
            raise OAIPMHHarvest.DoesNotExist(
                f"There are no scheduled and NEW OAIPMHHarvest objects for '{dataset_name}'"
            )

        self.header("BASIC CONTENT HARVEST", options)

        # From the Edurep metadata we generate "seeds" that are the starting point for our own data structure
        self.info("Extracting data from sources ...")
        seeds = []
        progress = {}
        for harvest in self.progress(harvest_queryset, total=harvest_queryset.count()):
            set_specification = harvest.source.spec
            harvest_seeds = get_edurep_oaipmh_seeds(
                set_specification,
                harvest.latest_update_at,
                include_deleted=False
            )
            seeds += harvest_seeds
            progress[set_specification] = len(harvest_seeds)
        for set_name, seeds_count in progress.items():
            self.info(f'Amount of extracted results by OAI-PMH for "{set_name}": {seeds_count}')
        self.info("")

        download_ids = []

        # Download youtube videos
        youtube_videos = [seed for seed in seeds if seed['from_youtube']]
        if len(youtube_videos) > 0:
            self.info("Downloading youtube videos ...")
            download_ids = download_ids + self.download_seed_files(youtube_videos, 2000)

        # Download other seeds
        other_seeds = [seed for seed in seeds if not seed['from_youtube']]
        if len(other_seeds) > 0:
            self.info("Downloading other seeds ...")
            download_ids = download_ids + self.download_seed_files(other_seeds)

        # Process files with Tika to extract data from content
        self.info("Extracting basic content from files ...")
        self.extract_from_seed_files(seeds, download_ids)

        # Finish the basic harvest
        for harvest in harvest_queryset:
            harvest.stage = HarvestStages.BASIC
            harvest.save()<|MERGE_RESOLUTION|>--- conflicted
+++ resolved
@@ -18,25 +18,15 @@
             "resource": "core.FileResource",
             "interval_duration": interval
         })
-<<<<<<< HEAD
 
-        success, error = send_serie(
-=======
         self.info("Starting with main content")
         success_main, error_main = send_serie(
->>>>>>> 5f336979
             self.progress([[seed["url"]] for seed in seeds]),
             [{} for _ in seeds],
             config=download_config,
             method="get"
         )
-<<<<<<< HEAD
 
-        self.info("Errors while downloading content: {}".format(len(error)))
-        self.info("Content downloaded successfully: {}".format(len(success)))
-
-        return success
-=======
         self.info("Errors while downloading main content: {}".format(len(error_main)))
         self.info("Main content downloaded successfully: {}".format(len(success_main)))
 
@@ -52,7 +42,6 @@
         self.info("Package content downloaded successfully: {}".format(len(error_main)))
 
         return success_main + success_package
->>>>>>> 5f336979
 
     def extract_from_seed_files(self, seeds, downloads):
         if not len(seeds):
