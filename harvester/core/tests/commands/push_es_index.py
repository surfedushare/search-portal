--- conflicted
+++ resolved
@@ -37,15 +37,9 @@
         expected_keys = {
             "title", "text", "transcription", "url", "external_id", "disciplines", "lom_educational_levels",
             "educational_levels", "author", "description", "publisher_date", "copyright", "language", "title_plain",
-<<<<<<< HEAD
             "text_plain", "transcription_plain", "keywords", "file_type", "mime_type", "suggest_phrase",
             "suggest_completion", "_id", "oaipmh_set", "arrangement_collection_name", "aggregation_level", "publishers",
-            "authors", "has_part", "is_part_of", "preview_path"
-=======
-            "text_plain", "transcription_plain", "keywords", "file_type", "mime_type", "suggest", "_id", "oaipmh_set",
-            "arrangement_collection_name", "aggregation_level", "publishers", "authors", "has_part", "is_part_of",
-            "preview_path", "analysis_allowed"
->>>>>>> 0d7be9e8
+            "authors", "has_part", "is_part_of", "preview_path", "analysis_allowed"
         }
         self.assertEqual(set(document.keys()), expected_keys)
 
