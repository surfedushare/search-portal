import json

from django.test import TestCase

from core.models import HttpTikaResource


class TestTikaResource(TestCase):

    def test_handle_error_with_content_and_exception(self):
<<<<<<< HEAD
        # for analyzing and optimization purposes we NOW set the status of the resource to 1 (failed)
=======
        # for now we set the status of the resource to 200 (success)
>>>>>>> 2c44dcba
        # in the future we should finetune this for specific use cases
        expected_data = [
            {
                "http-connection:target-ip-address": "145.97.38.100",
                "http-header:status-code": "200",
                "X-TIKA:Parsed-By-Full-Set": [
                    "org.apache.tika.parser.DefaultParser",
                    "org.apache.tika.parser.pkg.PackageParser",
                    "org.apache.tika.parser.mp4.MP4Parser",
                    "org.apache.tika.parser.EmptyParser"
                ],
                "X-TIKA:content_handler": "ToXMLContentHandler",
                "resourceName": "/file/dcb11873-2a88-4b8b-a771-c26e95f46b60",
                "http-connection:num-redirects": "1",
                "http-connection:target-url": "https://resources.wikiwijs.nl/file/dcb11873-2a88-4b8b-a771-c26e95f46b60",
                "X-TIKA:Parsed-By": [
                    "org.apache.tika.parser.DefaultParser",
                    "org.apache.tika.parser.pkg.PackageParser"
                ],
                "X-TIKA:parse_time_millis": "181",
                "X-TIKA:embedded_depth": "0",
                "X-TIKA:content": "I have content",
                "X-TIKA:EXCEPTION:warn": "Something went wrong",
                "Content-Length": "0",
                "http-header:content-type": "application/zip",
                "Content-Type": "application/zip"
            },
        ]
        expected_content_type = "application/json"
        resource = HttpTikaResource(
            status=200, head={"content-type": expected_content_type}, body=json.dumps(expected_data))
        resource.handle_errors()
        self.assertEqual(resource.status, 200)

    def test_handle_error_without_content_and_without_exception(self):
<<<<<<< HEAD
        # for analyzing and optimization purposes we NOW set the status of the resource to 1 (failed)
        # in the future we should finetune this for specific use cases
=======
>>>>>>> 2c44dcba
        expected_data = [
            {
                "http-connection:target-ip-address": "151.101.38.217",
                "http-header:status-code": "200",
                "X-TIKA:Parsed-By-Full-Set": [
                    "org.apache.tika.parser.DefaultParser",
                    "org.apache.tika.parser.html.HtmlParser"
                ],
                "X-TIKA:content_handler": "ToTextContentHandler",
                "resourceName": "apache-tika-14029765778009660889.tmp",
                "http-connection:num-redirects": "0",
                "http-connection:target-url": "https://www.webpagetest.org/blank.html",
                "X-TIKA:Parsed-By": [
                    "org.apache.tika.parser.DefaultParser",
                    "org.apache.tika.parser.html.HtmlParser"
                ],
                "dc:title": "Blank",
                "Content-Encoding": "windows-1252",
                "X-TIKA:parse_time_millis": "165",
                "X-TIKA:embedded_depth": "0",
                "X-TIKA:content": "",
                "Content-Length": "129",
                "http-header:content-type": "text/html",
                "Content-Type": "text/html; charset=windows-1252"
            }
        ]
        expected_content_type = "application/json"
        resource = HttpTikaResource(
            status=200, head={"content-type": expected_content_type}, body=json.dumps(expected_data))
        resource.handle_errors()
        self.assertEqual(resource.status, 204)

    def test_handle_error_without_content_and_with_exception(self):
        # for analyzing and optimization purposes we NOW set the status of the resource to 1 (failed)
        # in the future we should finetune this for specific use cases
        expected_data = [
            {
                "http-connection:target-ip-address": "151.101.38.217",
                "http-header:status-code": "200",
                "X-TIKA:Parsed-By-Full-Set": [
                    "org.apache.tika.parser.DefaultParser",
                    "org.apache.tika.parser.html.HtmlParser"
                ],
                "X-TIKA:content_handler": "ToTextContentHandler",
                "resourceName": "apache-tika-14029765778009660889.tmp",
                "http-connection:num-redirects": "0",
                "http-connection:target-url": "https://www.webpagetest.org/blank.html",
                "X-TIKA:Parsed-By": [
                    "org.apache.tika.parser.DefaultParser",
                    "org.apache.tika.parser.html.HtmlParser"
                ],
                "dc:title": "Blank",
                "Content-Encoding": "windows-1252",
                "X-TIKA:parse_time_millis": "165",
                "X-TIKA:embedded_depth": "0",
                "X-TIKA:content": "",
                "X-TIKA:EXCEPTION:embedded_exception": "This should not happen",
                "Content-Length": "0",
                "http-header:content-type": "text/html",
                "Content-Type": "text/html; charset=windows-1252"
            }
        ]
        expected_content_type = "application/json"
        resource = HttpTikaResource(
            status=200, head={"content-type": expected_content_type}, body=json.dumps(expected_data))
        resource.handle_errors()
        self.assertEqual(resource.status, 1)<|MERGE_RESOLUTION|>--- conflicted
+++ resolved
@@ -8,11 +8,7 @@
 class TestTikaResource(TestCase):
 
     def test_handle_error_with_content_and_exception(self):
-<<<<<<< HEAD
-        # for analyzing and optimization purposes we NOW set the status of the resource to 1 (failed)
-=======
         # for now we set the status of the resource to 200 (success)
->>>>>>> 2c44dcba
         # in the future we should finetune this for specific use cases
         expected_data = [
             {
@@ -48,11 +44,6 @@
         self.assertEqual(resource.status, 200)
 
     def test_handle_error_without_content_and_without_exception(self):
-<<<<<<< HEAD
-        # for analyzing and optimization purposes we NOW set the status of the resource to 1 (failed)
-        # in the future we should finetune this for specific use cases
-=======
->>>>>>> 2c44dcba
         expected_data = [
             {
                 "http-connection:target-ip-address": "151.101.38.217",
