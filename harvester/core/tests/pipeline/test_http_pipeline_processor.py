from unittest.mock import MagicMock, patch

from celery.canvas import Signature
from core.models import Batch, Collection, ProcessResult
from core.processors import HttpPipelineProcessor
from core.tests.factories import DocumentFactory
from django.test import TestCase

chord_mock_result = MagicMock()


class TestHttpPipelineProcessor(TestCase):

    fixtures = ["datasets-history", "resources-basic-initial", "resources-basic-delta"]

    def setUp(self):
        super().setUp()
        self.collection = Collection.objects.get(id=171)
        self.ignored_document = DocumentFactory.create(collection=self.collection, pipeline={})

    @patch("core.models.resources.basic.HttpTikaResource._send")
    def test_synchronous_tika_pipeline(self, send_mock):
        resource = "core.httptikaresource"
        processor = HttpPipelineProcessor({
            "pipeline_app_label": "core",
            "pipeline_phase": "tika",
            "pipeline_depends_on": "metadata",
            "batch_size": 5,
            "asynchronous": False,
            "retrieve_data": {
                "resource": resource,
                "method": "put",
                "args": ["$.url"],
                "kwargs": {},
            },
            "contribute_data": {
                "objective": {
                    "@": "$",
                    "text": "$.text"
                }
            }
        })

<<<<<<< HEAD
        processor(self.collection.documents)
=======
        processor(self.collection.documents.exclude(properties__url=None))
>>>>>>> 2c44dcba
        self.assertEqual(Batch.objects.count(), 3)
        self.assertEqual(ProcessResult.objects.count(), 0)
        self.assertEqual(self.collection.documents.count(), 13)
        for document in self.collection.documents.all():
            if "metadata" not in document.pipeline:
                self.assertEqual(document.id, self.ignored_document.id,
                                 "Expected documents without complete metadata phase to get ignored")
                continue
            if document.properties["url"] is None:
                continue
            self.assertIn("tika", document.pipeline)
            tika_pipeline = document.pipeline["tika"]
            self.assertEqual(tika_pipeline["resource"], "core.httptikaresource")
            self.assertIsInstance(tika_pipeline["id"], int)
            self.assertIsInstance(tika_pipeline["success"], bool)

<<<<<<< HEAD
        self.skipTest("Skipping this until we can make a new dump of httptika models")
        self.assertEqual(send_mock.call_count, 2, "Expected two erroneous resources to retry")
=======
        self.assertEqual(send_mock.call_count, 2, "Expected one erroneous resource to retry and one new resource")
>>>>>>> 2c44dcba

    @patch("core.processors.pipeline.base.chord", return_value=chord_mock_result)
    def test_asynchronous_pipeline(self, chord_mock):
        """
        This test only asserts if Celery is used as expected.
        See synchronous test for actual result testing.
        """
        resource = "core.httptikaresource"
        processor = HttpPipelineProcessor({
            "pipeline_app_label": "core",
            "pipeline_phase": "tika",
            "pipeline_depends_on": "metadata",
            "batch_size": 5,
            "asynchronous": True,
            "retrieve_data": {
                "resource": resource,
                "method": "put",
                "args": ["$.url"],
                "kwargs": {},
            },
            "contribute_data": {
                "objective": {
                    "@": "$",
                    "text": "$.text"
                }
            }
        })
        task = processor(self.collection.documents)
        task.get()
        self.assertEqual(chord_mock.call_count, 1)
        chord_call = chord_mock.call_args_list[0]
        chord_call_args = chord_call.args
        self.assertEqual(len(chord_call_args), 1)
        for ix, signature in enumerate(chord_call_args[0]):
            self.assertIsInstance(signature, Signature)
            self.assertEqual(signature.name, "pipeline_process_and_merge")
            self.assertEqual(signature.args, (ix+1,))
            self.assertIn("config", signature.kwargs)
        self.assertEqual(chord_mock_result.call_count, 1)
        chord_result_call = chord_mock_result.call_args_list[0]
        chord_result_call_args = chord_result_call.args
        self.assertEqual(len(chord_result_call_args), 1)
        finish_signature = chord_result_call_args[0]
        self.assertIsInstance(finish_signature, Signature)
        self.assertEqual(finish_signature.name, "pipeline_full_merge")
        self.assertEqual(finish_signature.args, ("HttpPipelineProcessor",))
        self.assertIn("config", finish_signature.kwargs)<|MERGE_RESOLUTION|>--- conflicted
+++ resolved
@@ -41,11 +41,7 @@
             }
         })
 
-<<<<<<< HEAD
-        processor(self.collection.documents)
-=======
         processor(self.collection.documents.exclude(properties__url=None))
->>>>>>> 2c44dcba
         self.assertEqual(Batch.objects.count(), 3)
         self.assertEqual(ProcessResult.objects.count(), 0)
         self.assertEqual(self.collection.documents.count(), 13)
@@ -62,12 +58,7 @@
             self.assertIsInstance(tika_pipeline["id"], int)
             self.assertIsInstance(tika_pipeline["success"], bool)
 
-<<<<<<< HEAD
-        self.skipTest("Skipping this until we can make a new dump of httptika models")
-        self.assertEqual(send_mock.call_count, 2, "Expected two erroneous resources to retry")
-=======
         self.assertEqual(send_mock.call_count, 2, "Expected one erroneous resource to retry and one new resource")
->>>>>>> 2c44dcba
 
     @patch("core.processors.pipeline.base.chord", return_value=chord_mock_result)
     def test_asynchronous_pipeline(self, chord_mock):
