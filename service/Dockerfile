--- conflicted
+++ resolved
@@ -28,11 +28,7 @@
 # SERVICE
 #################################################
 
-<<<<<<< HEAD
 FROM python:3.9.10
-=======
-FROM python:3.8-buster
->>>>>>> f5e1096b
 
 RUN apt-get update && apt-get install -y less vim build-essential gettext
 
