from django.conf import settings
from rest_framework.response import Response
from rest_framework import status
from rest_framework.decorators import api_view, schema, permission_classes
from rest_framework.permissions import AllowAny


@api_view()
@permission_classes([AllowAny])
@schema(None)
def health_check(request):
<<<<<<< HEAD
    return Response({"healthy": True}, status.HTTP_200_OK)
=======
    data = {"healthy" : True}
    data.update(settings.PACKAGE_INFO)
    return Response(data, status.HTTP_200_OK)
>>>>>>> 6e46b1e6
<|MERGE_RESOLUTION|>--- conflicted
+++ resolved
@@ -9,10 +9,6 @@
 @permission_classes([AllowAny])
 @schema(None)
 def health_check(request):
-<<<<<<< HEAD
-    return Response({"healthy": True}, status.HTTP_200_OK)
-=======
     data = {"healthy" : True}
     data.update(settings.PACKAGE_INFO)
-    return Response(data, status.HTTP_200_OK)
->>>>>>> 6e46b1e6
+    return Response(data, status.HTTP_200_OK)