--- conflicted
+++ resolved
@@ -20,12 +20,9 @@
     "oaipmh_set": "wikiwijsmaken",
     "has_part": [],
     "is_part_of": None,
-<<<<<<< HEAD
     "suggest_phrase": "Leermateriaal over wiskunde en didactiek op de universiteit.",
     "suggest_completion": "Leermateriaal over wiskunde en didactiek op de universiteit.",
-=======
     "analysis_allowed": True,
->>>>>>> 0d7be9e8
 }
 
 
