PACKAGE = {
<<<<<<< HEAD
    "version": "1.17.21",
=======
    "version": "1.17.23",
>>>>>>> b26de097
    "name": "search-portal",
    "cpu": "1024",
    "memory": "2048"
}<|MERGE_RESOLUTION|>--- conflicted
+++ resolved
@@ -1,9 +1,5 @@
 PACKAGE = {
-<<<<<<< HEAD
-    "version": "1.17.21",
-=======
     "version": "1.17.23",
->>>>>>> b26de097
     "name": "search-portal",
     "cpu": "1024",
     "memory": "2048"
