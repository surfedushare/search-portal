--- conflicted
+++ resolved
@@ -1,9 +1,5 @@
 PACKAGE = {
-<<<<<<< HEAD
-    "version": "1.15.4",
-=======
     "version": "1.15.5",
->>>>>>> 352c47f9
     "name": "search-portal",
     "cpu": "1024",
     "memory": "2048"
