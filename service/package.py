PACKAGE = {
<<<<<<< HEAD
    "version": "1.35.4",
=======
    "version": "1.35.5",
>>>>>>> 86eb39db
    "name": "search-portal",
    "cpu": "1024",
    "memory": "2048"
}<|MERGE_RESOLUTION|>--- conflicted
+++ resolved
@@ -1,9 +1,5 @@
 PACKAGE = {
-<<<<<<< HEAD
-    "version": "1.35.4",
-=======
     "version": "1.35.5",
->>>>>>> 86eb39db
     "name": "search-portal",
     "cpu": "1024",
     "memory": "2048"
