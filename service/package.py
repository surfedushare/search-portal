PACKAGE = {
<<<<<<< HEAD
    "version": "1.31.16",
=======
    "version": "1.31.17",
>>>>>>> c206d945
    "name": "search-portal",
    "cpu": "1024",
    "memory": "2048"
}<|MERGE_RESOLUTION|>--- conflicted
+++ resolved
@@ -1,9 +1,5 @@
 PACKAGE = {
-<<<<<<< HEAD
-    "version": "1.31.16",
-=======
     "version": "1.31.17",
->>>>>>> c206d945
     "name": "search-portal",
     "cpu": "1024",
     "memory": "2048"
