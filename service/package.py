PACKAGE = {
<<<<<<< HEAD
    "version": "1.27.23",
=======
    "version": "1.28.1",
>>>>>>> 42b0d56f
    "name": "search-portal",
    "cpu": "1024",
    "memory": "2048"
}<|MERGE_RESOLUTION|>--- conflicted
+++ resolved
@@ -1,9 +1,5 @@
 PACKAGE = {
-<<<<<<< HEAD
-    "version": "1.27.23",
-=======
     "version": "1.28.1",
->>>>>>> 42b0d56f
     "name": "search-portal",
     "cpu": "1024",
     "memory": "2048"
