--- conflicted
+++ resolved
@@ -1,7 +1,3 @@
-<<<<<<< HEAD
-VERSION = "1.8.1"
-=======
-VERSION = "1.7.6"
->>>>>>> fb14d01a
+VERSION = "1.8.2"
 NAME = "search-portal"
 REPOSITORY = "322480324822.dkr.ecr.eu-central-1.amazonaws.com"