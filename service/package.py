--- conflicted
+++ resolved
@@ -1,9 +1,5 @@
 PACKAGE = {
-<<<<<<< HEAD
-    "version": "1.32.25",
-=======
     "version": "1.32.31",
->>>>>>> f5443155
     "name": "search-portal",
     "cpu": "1024",
     "memory": "2048"
