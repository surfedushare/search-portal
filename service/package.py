PACKAGE = {
<<<<<<< HEAD
    "version": "1.35.6",
=======
    "version": "1.35.7",
>>>>>>> 6d295b8d
    "name": "search-portal",
    "cpu": "1024",
    "memory": "2048"
}<|MERGE_RESOLUTION|>--- conflicted
+++ resolved
@@ -1,9 +1,5 @@
 PACKAGE = {
-<<<<<<< HEAD
-    "version": "1.35.6",
-=======
-    "version": "1.35.7",
->>>>>>> 6d295b8d
+    "version": "1.35.8",
     "name": "search-portal",
     "cpu": "1024",
     "memory": "2048"
