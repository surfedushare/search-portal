"""
This module contains API view serializers for materials app.
"""

from rest_framework import serializers
from django.core.validators import MinValueValidator, MaxValueValidator
from django.core.exceptions import ValidationError

from surf.apps.communities.serializers import CommunitySerializer
from surf.apps.materials.models import (
    Collection,
    Material,
    SharedResourceCounter,
    RESOURCE_TYPE_COLLECTION,
    PublishStatus,
)


class SharedResourceCounterSerializer(serializers.ModelSerializer):
    """
    Shared resource counter instance serializer
    """

    sharing_type = serializers.CharField(source="extra")

    class Meta:
        model = SharedResourceCounter
        fields = ('sharing_type', 'counter_value',)


class SearchFilterSerializer(serializers.Serializer):
    """
    Serializer for filters in material search request
    """

    external_id = serializers.CharField()

    items = serializers.ListField(
        child=serializers.CharField(allow_null=True, allow_blank=True),
        default=[])


class SearchRequestSerializer(serializers.Serializer):
    """
    Serializer for material search request
    """

    search_text = serializers.ListField(child=serializers.CharField())
    page = serializers.IntegerField(required=False, default=1,
                                    validators=[MinValueValidator(1)])

    page_size = serializers.IntegerField(required=False, default=5,
                                         validators=[MinValueValidator(0),
                                                     MaxValueValidator(10)])

    return_records = serializers.BooleanField(required=False, default=True)
    return_filters = serializers.BooleanField(required=False, default=True)

    ordering = serializers.CharField(required=False, allow_blank=True,
                                     allow_null=True)

    author = serializers.CharField(required=False, allow_blank=True,
                                   allow_null=True)

    filters = serializers.ListField(child=SearchFilterSerializer(),
                                    default=[])


class SearchRequestShortSerializer(serializers.Serializer):
    """
    Serializer for material search request with a few parameters
    """

    search_text = serializers.ListField(child=serializers.CharField())
    page = serializers.IntegerField(required=False, default=1,
                                    validators=[MinValueValidator(1)])

    page_size = serializers.IntegerField(required=False, default=5,
                                         validators=[MinValueValidator(0),
                                                     MaxValueValidator(10)])

    ordering = serializers.CharField(required=False, allow_blank=True,
                                     allow_null=True)


class KeywordsRequestSerializer(serializers.Serializer):
    """
    Serializer for keywords request
    """

    query = serializers.CharField()


class MaterialsRequestSerializer(serializers.Serializer):
    """
    Serializer for materials request
    """

    external_id = serializers.CharField(required=False)
    collection_id = serializers.CharField(required=False)
    shared = serializers.CharField(required=False)

    page = serializers.IntegerField(required=False, default=1,
                                    validators=[MinValueValidator(1)])

    page_size = serializers.IntegerField(required=False, default=1,
                                         validators=[MinValueValidator(0),
                                                     MaxValueValidator(10)])
    count_view = serializers.BooleanField(required=False, default=False)


class CollectionMaterialsRequestSerializer(serializers.Serializer):
    """
    Serializer for collection materials request
    """

    page = serializers.IntegerField(required=False, default=1,
                                    validators=[MinValueValidator(1)])

    page_size = serializers.IntegerField(required=False, default=5,
                                         validators=[MinValueValidator(0),
                                                     MaxValueValidator(10)])


class MaterialRatingsRequestSerializer(serializers.Serializer):
    """
    Serializer for materials ratings request
    """

    object_id = serializers.CharField(required=False)

    page = serializers.IntegerField(required=False, default=1,
                                    validators=[MinValueValidator(1)])

    page_size = serializers.IntegerField(required=False, default=10,
                                         validators=[MinValueValidator(0),
                                                     MaxValueValidator(10)])


class MaterialShortSerializer(serializers.ModelSerializer):
    """
    Material instance serializer with external id only
    """

    class Meta:
        model = Material
        fields = ('external_id',)


class CollectionShortSerializer(serializers.ModelSerializer):
    """
    Minimal collection instance serializer
    """

    class Meta:
        model = Collection
        fields = ('id', 'title')


class CollectionSerializer(CollectionShortSerializer):
    """
    Collection instance serializer
    """

    title = serializers.CharField()
    materials_count = serializers.SerializerMethodField()
    communities_count = serializers.SerializerMethodField()
<<<<<<< HEAD
    communities = CommunitySerializer(many=True, read_only=True)
=======
    communities = CommunitySerializer(many=True, required=False)
>>>>>>> 5c8eb84a
    sharing_counters = serializers.SerializerMethodField()

    @staticmethod
    def get_sharing_counters(obj):
        counter_key = SharedResourceCounter.create_counter_key(
            RESOURCE_TYPE_COLLECTION,
            str(obj.id))

        qs = SharedResourceCounter.objects.filter(
            counter_key__contains=counter_key)

        return SharedResourceCounterSerializer(many=True).to_representation(
            qs.all())

    def validate(self, attrs):
        if not self.get_materials_count(self.instance) and attrs.get("publish_status", None) == PublishStatus.PUBLISHED:
           raise ValidationError("Can't publish a collection if it doesn't have materials")
        return attrs

    @staticmethod
    def get_materials_count(obj):
        if not obj:
            return 0
        return obj.materials.count()

    @staticmethod
    def get_communities_count(obj):
        return getattr(obj, "community_cnt", 0)

    class Meta:
        model = Collection
        fields = ('id', 'title', 'materials_count', 'communities_count',
                  'communities', 'sharing_counters', 'publish_status')


def _get_and_check_user_from_context(context):
    request = context.get("request")
    if not request:
        return None

    user = request.user
    if user and user.is_authenticated:
        return user
    else:
        return None<|MERGE_RESOLUTION|>--- conflicted
+++ resolved
@@ -165,11 +165,7 @@
     title = serializers.CharField()
     materials_count = serializers.SerializerMethodField()
     communities_count = serializers.SerializerMethodField()
-<<<<<<< HEAD
     communities = CommunitySerializer(many=True, read_only=True)
-=======
-    communities = CommunitySerializer(many=True, required=False)
->>>>>>> 5c8eb84a
     sharing_counters = serializers.SerializerMethodField()
 
     @staticmethod
