--- conflicted
+++ resolved
@@ -283,18 +283,7 @@
     permission_classes = []
 
     def get_queryset(self):
-<<<<<<< HEAD
-        qs = Collection.objects.annotate(community_cnt=Count('communities'))
-
-        filters = Q()
-
-        # add collections in communities
-        filters |= Q(community_cnt__gt=0)
-
-        return qs.filter(filters)
-=======
         return Collection.objects.annotate(community_cnt=Count('communities')).filter(community_cnt__gt=0)
->>>>>>> f70de7fb
 
     def retrieve(self, request, *args, **kwargs):
         instance = self.get_object()
