<template>
  <section class="container main collection">
    <Collection/>
  </section>
</template>

<script>
import Collection from '~/components/Collections/Collection';

export default {
  components: {
<<<<<<< HEAD
    Collections
  },
  computed: {
    ...mapGetters(['isAuthenticated', 'material_communities', 'themes'])
  },
  mounted() {
    this.$store.dispatch('getMaterialCommunities', {
      params: {
        material_id: this.material.external_id
      }
    });
=======
    Collection
  },
  computed: {
    // ...mapGetters(['collection'])
  },
  mounted() {
    // this.$store.dispatch('getMaterialCommunities', {
    //   params: {
    //     material_id: this.material.external_id
    //   }
    // });
>>>>>>> 77f37bcf
  }
};
</script><|MERGE_RESOLUTION|>--- conflicted
+++ resolved
@@ -9,23 +9,10 @@
 
 export default {
   components: {
-<<<<<<< HEAD
-    Collections
+    Collection
   },
   computed: {
     ...mapGetters(['isAuthenticated', 'material_communities', 'themes'])
-  },
-  mounted() {
-    this.$store.dispatch('getMaterialCommunities', {
-      params: {
-        material_id: this.material.external_id
-      }
-    });
-=======
-    Collection
-  },
-  computed: {
-    // ...mapGetters(['collection'])
   },
   mounted() {
     // this.$store.dispatch('getMaterialCommunities', {
@@ -33,7 +20,6 @@
     //     material_id: this.material.external_id
     //   }
     // });
->>>>>>> 77f37bcf
   }
 };
 </script>