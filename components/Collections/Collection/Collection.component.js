--- conflicted
+++ resolved
@@ -37,12 +37,9 @@
     return {
       href: '',
       collection_title: null,
-<<<<<<< HEAD
-      search: {}
-=======
+      search: {},
       isShowShareMaterial: false,
       is_copied: false
->>>>>>> 5d318269
     };
   },
   methods: {
