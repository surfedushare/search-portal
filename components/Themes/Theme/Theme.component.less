@import url('../../../assets/styles/variables');
.theme {
  padding: 96px 0 152px;
  &__info {
    padding: 64px 48px 0;
    margin: 0 0 125px;
    border-radius: 20px;
    position: relative;
    &_bg {
      position: absolute;
      right: 26px;
      top: -51px;
      width: 510px;
      border-radius: 21px;
      height: 298px;
    }
    &_ttl {
      padding: 0 0 55px;
      position: relative;
      &:before {
        content: '';
        min-width: 100%;
        position: absolute;
        background-color: rgba(244, 244, 244, 0.9);
        right: -48px;
        left: -48px;
        top: -98px;
        bottom: -70px;
        border-radius: 20px;
        z-index: -1;
      }
    }
    &_all {
      text-decoration: none;
      font-weight: bold;
      margin-bottom: 11px;
      display: inline-block;
    }
    &_search {
      margin: 0 56px;
      .search__fields {
        margin-bottom: 33px;
      }
    }
  }
  &__row {
    display: flex;
    justify-content: space-between;
    margin: 0 auto 114px;
  }
  &__description {
    background-color: rgba(244, 244, 244, 0.9);
    position: relative;
    border-radius: 20px;
    width: calc(50% - 37px);
    margin: 40px 0 0 23px;
    padding: 66px 26px 67px 79px;

    h2 {
      line-height: 1.2;
      margin-bottom: 17px;
    }

    &:before {
      content: '';
      background: url('./../../../assets/images/combined-shape.svg') no-repeat 0
        0;
      position: absolute;
      left: -23px;
      top: -40px;
      width: 119px;
      height: 109px;
    }
    &:after {
      content: '';
      position: absolute;
      background: url('./../../../assets/images/message.svg') no-repeat 0 0;
      left: 44px;
      top: -17px;
      height: 33px;
      width: 35px;
    }
  }
  &__disciplines {
    width: calc(50% - 60px);
    padding: 29px 10px 0 54px;
  }
<<<<<<< HEAD
  &__materials_and_communities{
    margin: 0 auto 99px;
  }
  &__materials{
=======

  &__materials {
>>>>>>> 6b67e37c
    width: calc(50% - 15px);
  }
  &__communities {
    width: calc(50% - 115px);
  }
  &__collections{
    width: 100%;
    margin: 0 auto;
  }
}<|MERGE_RESOLUTION|>--- conflicted
+++ resolved
@@ -85,21 +85,16 @@
     width: calc(50% - 60px);
     padding: 29px 10px 0 54px;
   }
-<<<<<<< HEAD
-  &__materials_and_communities{
+  &__materials_and_communities {
     margin: 0 auto 99px;
   }
-  &__materials{
-=======
-
   &__materials {
->>>>>>> 6b67e37c
     width: calc(50% - 15px);
   }
   &__communities {
     width: calc(50% - 115px);
   }
-  &__collections{
+  &__collections {
     width: 100%;
     margin: 0 auto;
   }
