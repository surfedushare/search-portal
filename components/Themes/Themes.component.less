@import url('./../../assets/styles/variables');
.themes {
  &__description {
    font-size: 20px;
    line-height: 1.15;
    margin: 3px 0 41px;
  }

  &__list {
    display: flex;
    flex-wrap: wrap;
    padding: 0;
    margin: 0;
    list-style: none;
    font-family: @second-font;
    font-size: 16px;
    font-weight: bold;
  }
  &__info {
    margin: 0 0 22px;
  }

  &__item {
    width: 50%;
    margin: 0 0 22px;
  }

<<<<<<< HEAD
  &.material__info_thems{
=======
  a {
    text-decoration: none;
  }

  &.material__info_thems {
>>>>>>> ea9e41f8
    width: 50%;
    h2 {
      font-size: 22px;
      padding: 0 0 7px;
      margin: 0 0 32px;
      border-bottom: 1px solid #f4f4f4;
    }
    .themes__description {
      display: none;
    }
    .themes__item:nth-child(2) ~ .themes__item {
      display: none;
    }
  }
}<|MERGE_RESOLUTION|>--- conflicted
+++ resolved
@@ -25,15 +25,7 @@
     margin: 0 0 22px;
   }
 
-<<<<<<< HEAD
-  &.material__info_thems{
-=======
-  a {
-    text-decoration: none;
-  }
-
   &.material__info_thems {
->>>>>>> ea9e41f8
     width: 50%;
     h2 {
       font-size: 22px;
