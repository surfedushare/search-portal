<section class="community">
<<<<<<< HEAD
  <div class="center_block">
    <InfoBlock :title="getTitleTranslation(community_info, $i18n.locale)"
               :content="getDescriptionTranslation(community_info, $i18n.locale)"
               :website_url="community_info.website_url"
               :breadcrumb_items="[
             {title: $t('Home'), url: localePath('index')},
             {title: $t('Communities'), url: localePath('communities')},
             ]"
               :logo_src="community_info.featured_image"
    >
    </InfoBlock>
    <div
      v-infinite-scroll="loadMoreCollections"
      infinite-scroll-disabled="community_collections_loading"
      infinite-scroll-distance="10"
    >
      <Collections
        v-if="community_collections"
        :collections="community_collections.results"
        class="community__collections">
=======
  <div v-if="!community_info">
    <error status-code="404" message-key="community-not-found"></error>
  </div>
  <div v-else>
    <div class="center_block">

      <div class="community__info">
        <div class="community__info_wrapper">
          <div class="community__info_logo" v-if="community_info.logo">
            <img :src="`${ community_info.logo }`" alt=""/>
          </div>
          <div class="community__info_title">
            <BreadCrumbs
              :items="[
                  {title: $t('Home'), url: localePath('index')},
                  {title: $t('Communities'), url: localePath('communities')}
                ]"/>
             <h2 class="community__info_ttl">{{ getTitleTranslation(community_info, $i18n.locale) }}</h2>
             <p class="community__description_txt html-content" v-html="getDescriptionTranslation(community_info, $i18n.locale)"></p>
             <a
               :href="`${ community_info.website_url }`"
               v-if="community_info.website_url"
               class="community__description_link arrow-link"
             >
              {{ $t('Visit-website') }}
             </a>
          </div>
        </div>
      </div>

      <div>
        <Collections
          v-if="community_collections"
          :collections="community_collections"
          class="community__collections">
          <template slot="header-info">
            <h2>{{ $t('Collections-2') }}</h2>
          </template>
        </Collections>
        <Spinner v-if="community_collections_loading"/>
      </div>
      <Materials v-show=false
                 :materials="materials"
                 class="community__materials"
      >
>>>>>>> 9db73f38
        <template slot="header-info">
          <h2>{{ $t('Uitgelicht') }}</h2>
        </template>
      </Materials>

      <template>
        <div class="community__row">
          <Themes
            :themes="community_themes"
            class="community__themas"
          />
          <div class="community__themas_and_disciplines">
            <Disciplines
              class="community__disciplines"
              :disciplines="community_disciplines"
            />
          </div>
        </div>
      </template>

    </div>
  </div>
</section>
<|MERGE_RESOLUTION|>--- conflicted
+++ resolved
@@ -1,64 +1,29 @@
 <section class="community">
-<<<<<<< HEAD
-  <div class="center_block">
-    <InfoBlock :title="getTitleTranslation(community_info, $i18n.locale)"
-               :content="getDescriptionTranslation(community_info, $i18n.locale)"
-               :website_url="community_info.website_url"
-               :breadcrumb_items="[
-             {title: $t('Home'), url: localePath('index')},
-             {title: $t('Communities'), url: localePath('communities')},
-             ]"
-               :logo_src="community_info.featured_image"
-    >
-    </InfoBlock>
-    <div
-      v-infinite-scroll="loadMoreCollections"
-      infinite-scroll-disabled="community_collections_loading"
-      infinite-scroll-distance="10"
-    >
-      <Collections
-        v-if="community_collections"
-        :collections="community_collections.results"
-        class="community__collections">
-=======
   <div v-if="!community_info">
     <error status-code="404" message-key="community-not-found"></error>
   </div>
   <div v-else>
     <div class="center_block">
-
-      <div class="community__info">
-        <div class="community__info_wrapper">
-          <div class="community__info_logo" v-if="community_info.logo">
-            <img :src="`${ community_info.logo }`" alt=""/>
-          </div>
-          <div class="community__info_title">
-            <BreadCrumbs
-              :items="[
-                  {title: $t('Home'), url: localePath('index')},
-                  {title: $t('Communities'), url: localePath('communities')}
-                ]"/>
-             <h2 class="community__info_ttl">{{ getTitleTranslation(community_info, $i18n.locale) }}</h2>
-             <p class="community__description_txt html-content" v-html="getDescriptionTranslation(community_info, $i18n.locale)"></p>
-             <a
-               :href="`${ community_info.website_url }`"
-               v-if="community_info.website_url"
-               class="community__description_link arrow-link"
-             >
-              {{ $t('Visit-website') }}
-             </a>
-          </div>
-        </div>
-      </div>
-
-      <div>
+      <InfoBlock :title="getTitleTranslation(community_info, $i18n.locale)"
+                 :content="getDescriptionTranslation(community_info, $i18n.locale)"
+                 :website_url="community_info.website_url"
+                 :breadcrumb_items="[
+               {title: $t('Home'), url: localePath('index')},
+               {title: $t('Communities'), url: localePath('communities')},
+               ]"
+                 :logo_src="community_info.featured_image"
+      >
+      </InfoBlock>
+      <div
+        v-infinite-scroll="loadMoreCollections"
+        infinite-scroll-disabled="community_collections_loading"
+        infinite-scroll-distance="10"
+      >
         <Collections
           v-if="community_collections"
-          :collections="community_collections"
+          :collections="community_collections.results"
           class="community__collections">
-          <template slot="header-info">
-            <h2>{{ $t('Collections-2') }}</h2>
-          </template>
+
         </Collections>
         <Spinner v-if="community_collections_loading"/>
       </div>
@@ -66,7 +31,6 @@
                  :materials="materials"
                  class="community__materials"
       >
->>>>>>> 9db73f38
         <template slot="header-info">
           <h2>{{ $t('Uitgelicht') }}</h2>
         </template>
