<section class="community">
  <div v-if="!community_info">
    <error status-code="404" message-key="community-not-found"></error>
  </div>
  <div v-else>
    <div class="center_block">
<<<<<<< HEAD
=======

>>>>>>> 616f12ef
      <InfoBlock :title="getTitleTranslation(community_info, $i18n.locale)"
                 :content="getDescriptionTranslation(community_info, $i18n.locale)"
                 :website_url="community_info.website_url"
                 :breadcrumb_items="[
               {title: $t('Home'), url: localePath('index')},
               {title: $t('Communities'), url: localePath('communities')},
               ]"
                 :logo_src="community_info.featured_image"
      >
      </InfoBlock>
<<<<<<< HEAD
      <div
        v-infinite-scroll="loadMoreCollections"
        infinite-scroll-disabled="community_collections_loading"
        infinite-scroll-distance="10"
      >
=======
      <div>
>>>>>>> 616f12ef
        <Collections
          v-if="community_collections"
          :collections="community_collections.results"
          class="community__collections">

<<<<<<< HEAD
=======
          <template slot="header-info">
            <h2>{{ $t('Collections-2') }}</h2>
          </template>
>>>>>>> 616f12ef
        </Collections>
        <Spinner v-if="community_collections_loading"/>
      </div>
      <Materials v-show=false
                 :materials="materials"
                 class="community__materials"
        <template slot="header-info">
          <h2>{{ $t('Uitgelicht') }}</h2>
        </template>
      </Materials>

      <template>
        <div class="community__row">
          <Themes
            :themes="community_themes"
            class="community__themas"
          />
          <div class="community__themas_and_disciplines">
            <Disciplines
              class="community__disciplines"
              :disciplines="community_disciplines"
            />
          </div>
        </div>
      </template>

    </div>
  </div>
</section>
<|MERGE_RESOLUTION|>--- conflicted
+++ resolved
@@ -4,10 +4,6 @@
   </div>
   <div v-else>
     <div class="center_block">
-<<<<<<< HEAD
-=======
-
->>>>>>> 616f12ef
       <InfoBlock :title="getTitleTranslation(community_info, $i18n.locale)"
                  :content="getDescriptionTranslation(community_info, $i18n.locale)"
                  :website_url="community_info.website_url"
@@ -18,32 +14,24 @@
                  :logo_src="community_info.featured_image"
       >
       </InfoBlock>
-<<<<<<< HEAD
-      <div
-        v-infinite-scroll="loadMoreCollections"
-        infinite-scroll-disabled="community_collections_loading"
-        infinite-scroll-distance="10"
-      >
-=======
+
       <div>
->>>>>>> 616f12ef
+
         <Collections
           v-if="community_collections"
           :collections="community_collections.results"
           class="community__collections">
-
-<<<<<<< HEAD
-=======
           <template slot="header-info">
             <h2>{{ $t('Collections-2') }}</h2>
           </template>
->>>>>>> 616f12ef
         </Collections>
         <Spinner v-if="community_collections_loading"/>
       </div>
       <Materials v-show=false
                  :materials="materials"
                  class="community__materials"
+
+      >
         <template slot="header-info">
           <h2>{{ $t('Uitgelicht') }}</h2>
         </template>
