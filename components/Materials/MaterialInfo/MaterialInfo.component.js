import { mapGetters } from 'vuex';
import StarRating from '~/components/StarRating';
import PopularList from '~/components/Communities/PopularList';
import Themes from '~/components/Themes';
import Keywords from '~/components/Keywords';
import { mapGetters } from 'vuex';
export default {
  name: 'material-info',
  props: ['material'],
  components: {
    StarRating,
    Themes,
    PopularList,
    Keywords
  },
  mounted() {
    this.$store.dispatch('getCommunities', { params: { page_size: 2 } });
  },
  data() {
    return {
      formData: {
        page_size: 10,
        page: 1,
        filters: [],
        search_text: []
      }
    };
  },
  methods: {},
  computed: {
<<<<<<< HEAD
    ...mapGetters(['isAuthenticated']),
=======
    ...mapGetters(['communities']),
>>>>>>> ea9e41f8
    authorUrl() {
      if (this.material) {
        this.formData.author = this.material.author;
        return {
          path: '/materials/search/',
          query: Object.assign({}, this.formData, {
            filters: JSON.stringify(this.formData.filters),
            search_text: JSON.stringify(this.formData.search_text)
          })
        };
      }
    }
  }
};<|MERGE_RESOLUTION|>--- conflicted
+++ resolved
@@ -28,11 +28,7 @@
   },
   methods: {},
   computed: {
-<<<<<<< HEAD
-    ...mapGetters(['isAuthenticated']),
-=======
-    ...mapGetters(['communities']),
->>>>>>> ea9e41f8
+    ...mapGetters(['isAuthenticated', 'communities']),
     authorUrl() {
       if (this.material) {
         this.formData.author = this.material.author;
