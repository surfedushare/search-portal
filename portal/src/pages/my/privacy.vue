<template>
  <section class="container main privacy">
    <HeaderBlock :title="$t('My-privacy')" />
    <div class="center_block">
<<<<<<< HEAD
      <div v-if="permissions.length" class="privacy__form">
        <form
          action="/"
          class="privacy__form_in"
          novalidate
          @submit.prevent="onSubmit"
        >
          <div class="privacy__form__column">
            <div
              v-for="permission in permissions"
              :key="permission.type"
              class="privacy__form__row"
=======
      <div class="content">
        <div class="left-column">
          <div v-if="permissions.length" class="privacy__form">
            <form
              action="/"
              class="privacy__form_in"
              novalidate
              @submit.prevent="onSubmit"
>>>>>>> c630b134
            >
              <div class="privacy__form__column">
                <div
                  v-for="permission in permissions"
                  :key="permission.type"
                  class="privacy__form__row"
                >
                  <p class="privacy__form__label">
                    {{ permission[$i18n.locale].title }}
                  </p>
                  <div class="permission-container">
                    <div class="switch-container">
                      <switch-input
                        v-if="!permission.is_notification_only"
                        v-model="permission.is_allowed"
                      />
                    </div>
                    <div
                      class="description"
                      :class="{
                        'notification-only': permission.is_notification_only
                      }"
                    >
                      <p>
                        {{ permission[$i18n.locale].description }}
                        <router-link
                          :to="localePath(permission.more_info_route)"
                        >
                          {{ $t('more-info') }}
                        </router-link>
                      </p>
                    </div>
                  </div>
                </div>
              </div>

              <div v-if="isSaved" class="success">
                &#10004; {{ $t('Data-saved') }}
              </div>
              <div class="privacy__form__buttons">
                <button
                  :disabled="isSubmitting"
                  type="submit"
                  class="button privacy__form__button"
                >
                  {{ $t('save-privacy-settings') }}
                </button>
                <button
                  class="button privacy__form__button cancel"
                  @click.prevent="$router.push('/')"
                >
                  {{ $t('cancel-privacy-settings') }}
                </button>
              </div>
              <div class="warning">
                <span class="nota-bene">i</span>
                <p>{{ $t('remove-account-warning') }}</p>
              </div>
            </form>
          </div>
        </div>
        <div class="right-column">
          <div v-if="cookies">
            <p class="privacy__form__label">
              {{ cookies[$i18n.locale].title }}
            </p>
            <div class="description">
              <p>
                {{ cookies[$i18n.locale].description }} (<router-link
                  :to="localePath(cookies.more_info_route)"
                >
                  {{ $t('more-info') }} </router-link
                >)
              </p>
            </div>
          </div>
        </div>
      </div>
    </div>
    <CreateAccount
      v-if="showPopup"
      :user="user"
      :show-popup="showPopup"
      :close="closePopupCreateAccount"
    />
  </section>
</template>
<script>
import { isNil } from 'lodash'
import { mapGetters } from 'vuex'
import SwitchInput from '~/components/switch-input'
<<<<<<< HEAD
=======
import CreateAccount from '~/components/Popup/CreateAccount'
>>>>>>> c630b134
import HeaderBlock from '~/components/HeaderBlock'

export default {
  components: {
    HeaderBlock,
<<<<<<< HEAD
    SwitchInput
=======
    SwitchInput,
    CreateAccount
>>>>>>> c630b134
  },
  data() {
    const showPopup = this.$route.query.popup === '1'
    return {
      isSaved: false,
      isSubmitting: false,
      permissionsKey: 0,
      showPopup
    }
  },
  computed: {
    ...mapGetters(['user', 'isAuthenticated']),
    permissions() {
      if (isNil(this.user) || isNil(this.user.permissions)) {
        return []
      }
      return (
        this.user.permissions.filter(
          permission => permission.type !== 'Cookies'
        ) || []
      )
    },
    cookies() {
      if (this.user && this.user.permissions) {
        return this.user.permissions.find(
          permission => permission.type === 'Cookies'
        )
      } else return false
    }
  },
  methods: {
    onSubmit() {
      this.isSubmitting = true
      this.$store
        .dispatch('postUser')
        .then(() => {
          this.isSaved = true
          setTimeout(() => {
            this.isSaved = false
            const authFlowToken = this.$store.getters.auth_flow_token
            if (authFlowToken) {
              const backendUrl = process.env.VUE_APP_BACKEND_URL
              this.$store.commit('AUTH_FLOW_TOKEN', null)
              window.location =
                backendUrl +
                'complete/surf-conext/?partial_token=' +
                authFlowToken
            }
          }, 1000)
        })
        .finally(() => {
          this.isSubmitting = false
        })
    },
    showPopupCreateAccount() {
      this.showPopup = true
    },
    closePopupCreateAccount() {
      this.showPopup = false
    }
  }
}
</script>
<style lang="less">
@import './../../variables';

.privacy {
  width: 100%;
  padding: 0 0 60px;

  .center_block {
    display: flex;
    flex-direction: column;
  }

<<<<<<< HEAD
=======
  .privacy-header {
    position: relative;
    display: block;

    background-image: url('/images/pictures/rawpixel-760027-unsplash.jpg');
    background-repeat: no-repeat;
    background-size: auto 100%;
    background-position-x: calc(100% - 30px);
    padding: 40px 0;

    @media @wide {
      padding: 50px 0;
      background-position-x: calc(100% - 50px);
    }

    @media @mobile {
      padding: 20px 0;
      background-position-x: calc(100% - 20px);
    }

    @media @small-mobile {
      background-size: 0;
    }
  }

  .left-column {
    width: calc(100% - 425px);
    padding: 0 80px 0 40px;

    @media @wide {
      width: calc(100% - 470px);
    }

    @media @tablet {
      padding: 0 40px;
    }

    @media @mobile {
      width: 100%;
      padding: 0 40px;
    }
  }

  .right-column {
    width: 425px;
    padding: 0 30px 0 2px;
    margin-top: 40px;

    @media @wide {
      width: 470px;
      padding: 0 50px 0 2px;
    }

    @media @mobile {
      margin-top: 0;
      width: 100%;
      padding: 0 40px;
      margin-bottom: 40px;
    }
  }

  .content {
    display: flex;
    width: 100%;

    @media @mobile {
      flex-direction: column;
    }
  }

  input:checked + .slider {
    background-color: #ffc300;
  }

>>>>>>> c630b134
  &__form {
    margin-bottom: 80px;

    @media @mobile {
      margin-bottom: 40px;
    }

    .permission-container {
      display: flex;
    }

    .switch-container {
      line-height: 75px;
    }

    .description {
      padding-left: 20px;
    }

    .description.notification-only {
      padding: 0;
    }

    &_in {
      display: flex;
      justify-content: space-between;
      flex-wrap: wrap;
    }

    &__column {
      width: 100%;
      padding: 0 0 40px;
    }

    &__row {
      clear: both;
      overflow: hidden;
      width: 100%;
      margin-bottom: 16px;
    }

    &__label {
      font-weight: bold;
      color: #353535;
      font-family: @second-font;
      display: block;
      margin-bottom: 8px;
    }

    &__buttons {
      display: flex;
      flex-direction: row;
      width: 100%;
      margin: 10px 0 20px;

      @media @small-mobile {
        flex-direction: column;
      }

      .success {
        display: block;
        margin-left: 20px;
        margin-bottom: 20px;
        color: #008800;
      }
    }
    &__button {
      padding: 13px 60px;

      @media @small-mobile {
        display: block !important;
      }

      &.cancel {
        color: @dark-blue !important;
        background-color: white !important;
        border: 2px solid @light-grey !important;
        box-sizing: border-box;
        -moz-box-sizing: border-box;
        -webkit-box-sizing: border-box;
        padding: 17px 23px;
        margin-left: 20px;

        @media @small-mobile {
          margin-left: 0;
          margin-top: 20px;
          display: block;
        }
      }
    }
    .warning {
      display: flex;
      flex-direction: row;
      .nota-bene {
        color: @red;
        font-weight: bold;
        border: 1px @red solid;
        justify-content: center;
        align-items: center;
        border-radius: 100%;
        text-align: center;
        display: flex;
        width: 20px;
        height: 20px;
        padding: 8px;
        margin-right: 10px;
      }
    }
  }
}
</style><|MERGE_RESOLUTION|>--- conflicted
+++ resolved
@@ -2,20 +2,6 @@
   <section class="container main privacy">
     <HeaderBlock :title="$t('My-privacy')" />
     <div class="center_block">
-<<<<<<< HEAD
-      <div v-if="permissions.length" class="privacy__form">
-        <form
-          action="/"
-          class="privacy__form_in"
-          novalidate
-          @submit.prevent="onSubmit"
-        >
-          <div class="privacy__form__column">
-            <div
-              v-for="permission in permissions"
-              :key="permission.type"
-              class="privacy__form__row"
-=======
       <div class="content">
         <div class="left-column">
           <div v-if="permissions.length" class="privacy__form">
@@ -24,7 +10,6 @@
               class="privacy__form_in"
               novalidate
               @submit.prevent="onSubmit"
->>>>>>> c630b134
             >
               <div class="privacy__form__column">
                 <div
@@ -116,21 +101,14 @@
 import { isNil } from 'lodash'
 import { mapGetters } from 'vuex'
 import SwitchInput from '~/components/switch-input'
-<<<<<<< HEAD
-=======
 import CreateAccount from '~/components/Popup/CreateAccount'
->>>>>>> c630b134
 import HeaderBlock from '~/components/HeaderBlock'
 
 export default {
   components: {
     HeaderBlock,
-<<<<<<< HEAD
-    SwitchInput
-=======
     SwitchInput,
     CreateAccount
->>>>>>> c630b134
   },
   data() {
     const showPopup = this.$route.query.popup === '1'
@@ -206,8 +184,6 @@
     flex-direction: column;
   }
 
-<<<<<<< HEAD
-=======
   .privacy-header {
     position: relative;
     display: block;
@@ -282,7 +258,6 @@
     background-color: #ffc300;
   }
 
->>>>>>> c630b134
   &__form {
     margin-bottom: 80px;
 
