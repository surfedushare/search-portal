--- conflicted
+++ resolved
@@ -13,7 +13,6 @@
         </div>
       </div>
       <div class="search__container">
-<<<<<<< HEAD
         <div><!-- filler --></div>
         <FilterCategories
           v-if="materials"
@@ -56,35 +55,11 @@
           >
             {{ materials_in_line === 1 ? $t("Card-view") : $t("List-view") }}
           </button>
-=======
-        <div></div>
-        <FilterCategories v-model="search" :selected-filters="search.filters" :default-filter="$route.params.filterId"
-          :materials="materials" @reset="onSearch" />
-        <div class="search__tools">
-          <h2 v-if="materials && !materials_loading" class="search__tools_results">{{ $t('Search-results') }} {{
-              `(${materials.records_total})`
-          }}</h2>
-          <label for="search_order_select">{{ $t('sort_by') }}: &nbsp;</label>
-          <div class="search__chooser search__select">
-            <select id="search_order_select" v-model="sort_order" @change="changeOrdering">
-              <option v-for="option in sort_order_options" :key="option.value" :value="option.value">&nbsp;&nbsp;{{
-                  $t(option.value)
-              }}</option>
-            </select>
-          </div>
-          <button :class="{
-            'search__tools_type_button--list': materials_in_line === 3,
-            'search__tools_type_button--cards': materials_in_line === 1,
-          }" class="search__tools_type_button" @click.prevent="changeViewType">{{ materials_in_line === 1 ?
-    $t('Card-view') : $t('List-view')
-}}</button>
->>>>>>> 07639a22
         </div>
         <div class="search__materials">
           <Materials :materials="materials" :items-in-line="materials_in_line" :did-you-mean="did_you_mean"
             :search-term="search.search_text" />
           <v-pagination
-<<<<<<< HEAD
             v-if="
               !materials_loading &&
               materials &&
@@ -97,10 +72,6 @@
             :total-visible="11"
             @input="onLoadPage"
           >
-=======
-            v-if="!materials_loading && materials && materials.records && materials.records.length && materials.total_pages"
-            v-model="materials.page" :length="materials.total_pages" :total-visible="11" @input="onLoadPage">
->>>>>>> 07639a22
           </v-pagination>
           <Spinner v-if="materials_loading" />
         </div>
@@ -116,18 +87,12 @@
 import SearchBar from "~/components/Search/SearchBar.vue";
 import Spinner from "~/components/Spinner";
 import {
-<<<<<<< HEAD
   addFilter,
   generateSearchMaterialsQuery,
   parseSearchMaterialsQuery,
 } from "~/components/_helpers";
 import PageMixin from "~/pages/page-mixin";
-=======
-  addFilter, generateSearchMaterialsQuery,
-  parseSearchMaterialsQuery
-} from '~/components/_helpers'
-import PageMixin from '~/pages/page-mixin'
->>>>>>> 07639a22
+
 
 export default {
   components: {
@@ -374,7 +339,6 @@
     grid-auto-flow: column;
     grid-template-rows: auto auto;
     grid-template-columns: minmax(200px, 275px) auto;
-<<<<<<< HEAD
     margin: 0 auto;
     max-width: 1296px;
     padding: 0 25px;
@@ -383,19 +347,12 @@
       justify-content: space-evenly;
       flex-wrap: wrap;
     }
-=======
-    margin: 0 50px;
->>>>>>> 07639a22
   }
 
   &__tools {
     display: grid;
     grid-auto-flow: column;
     grid-template-rows: auto;
-<<<<<<< HEAD
-=======
-    margin-bottom: -30px;
->>>>>>> 07639a22
     position: relative;
     z-index: 1;
 
@@ -408,13 +365,10 @@
     &_results {
       display: grid;
       margin-left: 50px;
-<<<<<<< HEAD
       @media @mobile {
         display: flex;
         margin-left: 0px;
       }
-=======
->>>>>>> 07639a22
     }
 
     &_dates {
@@ -464,19 +418,10 @@
       }
     }
   }
-<<<<<<< HEAD
 
   &__materials {
     position: relative;
     padding-left: 25px;
-=======
-
-
-  &__materials {
-    position: relative;
-    padding: 50px 20px;
-    margin: 0 20px;
->>>>>>> 07639a22
 
     @media @wide {
       width: auto;
