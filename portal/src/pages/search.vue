<template>
  <section class="container search">
    <div>
      <div class="search__info">
        <div class="center_block center-header">
<<<<<<< HEAD
          <img class="main__info_bg" src="/images/pictures/header-image.jpg" alt="header-image" />
          <SearchBar @onSearch="initialSearch" />
=======
          <div class="search__info_top">
            <div v-if="$route.params.filterId">
              <h4>{{ $t('Search-in') }}:</h4>
              <p>
                <router-link :to="localePath('materials-search')">
                  {{
                    $t('Everything')
                  }}
                </router-link>
                > {{ defaultFilterTitle }}
              </p>
            </div>
            <h2 v-if="materials && !materials_loading">
              {{ $t('Search-results') }} {{ `(${materials.records_total})` }}
            </h2>
            <img
              src="/images/pictures/rawpixel-760027-unsplash.jpg"
              srcset="
                /images/pictures/rawpixel-760027-unsplash@2x.jpg 2x,
                /images/pictures/rawpixel-760027-unsplash@3x.jpg 3x
              "
              class="search__info_bg"
            >
          </div>
          <Search
            v-if="search"
            :search-input="search.search_text"
            class="search__info_search"
            @onSearch="onSearch"
          />
>>>>>>> 62160951
        </div>
      </div>

      <div class="search__tools center_block">
        <h2
          v-if="materials && !materials_loading"
          class="search__tools_results"
        >{{ $t('Search-results') }} {{ `(${materials.records_total})` }}</h2>
        <label for="search_order_select">{{ $t('sort_by') }}: &nbsp;</label>
        <div class="search__chooser search__select">
          <select id="search_order_select" v-model="sort_order" @change="changeOrdering">
            <option
              v-for="option in sort_order_options"
              :key="option.value"
              :value="option.value"
            >&nbsp;&nbsp;{{ $t(option.value) }}</option>
          </select>
        </div>
        <button
          :class="{
            'search__tools_type_button--list': materials_in_line === 3,
            'search__tools_type_button--cards': materials_in_line === 1,
          }"
          class="search__tools_type_button"
          @click.prevent="changeViewType"
        >{{ materials_in_line === 1 ? $t('Card-view') : $t('List-view') }}</button>
      </div>

      <div
        v-infinite-scroll="loadMore"
        infinite-scroll-disabled="materials_loading"
        infinite-scroll-distance="10"
        class="search__wrapper center_block"
      >
        <div v-if="showFilterCategories" class="search__filter">
          <div class="search__filter_content">
            <FilterCategories
              v-model="search"
              :selected-filters="search.filters"
              :default-filter="$route.params.filterId"
              :materials="materials"
              @reset="onSearch"
            />
          </div>
        </div>

        <div class="search__materials">
          <Materials
            :materials="materials"
            :items-in-line="materials_in_line"
            :did-you-mean="did_you_mean"
          />
          <Spinner v-if="materials_loading" />
        </div>
      </div>
    </div>
  </section>
</template>

<script>
import { mapGetters } from 'vuex'
import FilterCategories from '~/components/FilterCategories'
import Materials from '~/components/Materials'
import Spinner from '~/components/Spinner'
import {
  addFilter, generateSearchMaterialsQuery,
  parseSearchMaterialsQuery
} from '~/components/_helpers'
import PageMixin from '~/pages/page-mixin'
import SearchBar from '../components/Search/SearchBar.vue'

export default {
  components: {
    FilterCategories,
    Materials,
    Spinner,
    SearchBar
  },
  mixins: [PageMixin],
  data() {
    const urlInfo = parseSearchMaterialsQuery(this.$route.query)
    return {
      search: urlInfo.search,
      formData: {
        name: null,
      },
      sort_order: 'relevance',
      sort_order_options: [
        { value: 'relevance' },
        { value: 'date_descending' },
        { value: 'date_ascending' },
      ],
    }
  },
  computed: {
    ...mapGetters([
      'materials',
      'materials_loading',
      'materials_in_line',
      'did_you_mean',
    ]),
    defaultFilterTitle() {
      if (!this.$route.params.filterId) {
        return
      }
      const defaultFilter = this.$store.getters.getCategoryById(
        this.$route.params.filterId,
        this.$route.meta.filterRoot
      )
      return defaultFilter
        ? defaultFilter.title_translations[this.$i18n.locale]
        : null
    },
    showFilterCategories() {
      return this.isReady && this.materials && this.materials.records && this.materials.records.length
    },
  },
  watch: {
    search(search) {
      if (search && !this.materials_loading) {
        this.executeSearch()
      }
    },
  },
  mounted() {
    this.loadFilterCategories().finally(() => {
      this.executeSearch()
    })
  },
  beforeRouteLeave(to, from, next) {
    if (!from.params.filterId || to.params.filterId) {
      next()
      return
    }
    this.search.filters = {}
    this.$store.dispatch('searchMaterials', this.search).finally(next)
  },
  methods: {
    initialSearch(search) {
      this.search = search;
      this.executeSearch(true)
    },
    executeSearch(updateUrl) {

      if (this.$route.params.filterId) {
        const category = this.$store.getters.getCategoryById(
          this.$route.params.filterId,
          this.$route.meta.filterRoot
        )
        if (category) {
          this.search = addFilter(
            this.search,
            category.searchId,
            this.$route.params.filterId
          )
          this.search = category.children.reduce((search, child) => {
            return addFilter(search, child.searchId, child.external_id)
          }, this.search)
        }
      }
      console.log(this.search)
      this.$store.dispatch('searchMaterials', this.search)
      if (updateUrl) {
        this.$router.push(
          generateSearchMaterialsQuery(this.search, this.$route.name)
        )
      }
    },
    onSearch(searchText) {
      const changed = searchText !== this.search.search_text
      this.search = {
        search_text: searchText || '',
        filters: {},
        page_size: 10,
        page: 1,
      }
      this.executeSearch(changed)
    },
    loadMore() {
      const { search, materials } = this
      if (materials && search) {
        const { page_size, page, records_total } = materials

        if (records_total > page_size * page) {
          this.$store.dispatch('searchNextPageMaterials', {
            ...search,
            page: page + 1,
          })
        }
      }
    },      /*         Change 1 item in line to 3 and back       */
    changeViewType() {
      if (this.materials_in_line === 1) {
        this.$store.dispatch('searchMaterialsInLine', 3)
      } else {
        this.$store.dispatch('searchMaterialsInLine', 1)
      }
    },     /*         Event the ordering item       */
    changeOrdering() {
      const { sort_order } = this
      if (sort_order === 'date_descending') {
        this.search.ordering = '-publisher_date'
      } else if (sort_order === 'date_ascending') {
        this.search.ordering = 'publisher_date'
      } else {
        this.search.ordering = ''
      }
      this.search.page = 1
      this.executeSearch(true)
    },
    loadFilterCategories() {
      if (this.$route.name.startsWith('mat')) {
        return Promise.resolve(null)
      }
      return this.$store.dispatch('getFilterCategories')
    },
  },
}
</script>

<style lang="less" scoped>
@import "./../variables";
.search {
  position: relative;

  &__info {
    padding: 97px 0 0;
    margin-bottom: 60px;
    position: relative;
    min-height: 300px;

    @media @mobile {
      overflow: hidden;
    }
    &_top {
      border-radius: 20px;
      background: fade(@light-grey, 90%);
      padding: 65px 576px 95px 46px;
      min-height: 274px;
      margin: 0 0 -68px;
      position: relative;

      @media @mobile {
        padding: initial;
        margin: -20px -20px -165px -20px;
        padding-top: 20px;
        padding-left: 20px;

        h2 {
          font-size: 24px;
          width: 330px;
        }
      }

      @media @tablet {
        padding: 65px 46px 95px 46px;
        h2 {
          font-size: 28px;
        }
      }
    }

    &_bg {
      position: absolute;
      right: 26px;
      top: -62px;
      width: 50%;
      border-radius: 21px;

      @media @mobile {
        display: none;
      }
    }

    &_search {
      margin: auto;
      margin-top: 15px;

      @media @mobile {
        width: 100%;
        margin-bottom: 20px;
        background-color: #ffffff;
        border-radius: 20px;
        box-shadow: 0 10px 15px 0 rgba(5, 14, 29, 0.2);
      }
    }

    &_title {
      line-height: 1.25;
      color: #fff;
      margin: 0 0 20px;
    }
    &_item {
      margin: 0 0 14px;
      list-style: none;
      padding: 0;
    }
    &_block {
      background: fade(@green, 90%);
      color: #fff;
      width: 572px;
      border-radius: 20px;
      margin: -39px 0 99px 541px;
      padding: 31px 48px 33px;
      font-family: @second-font;
      font-size: 16px;
      font-weight: bold;
    }
  }

  &__wrapper {
    @media @desktop {
      display: flex;
    }
    @media @mobile {
      margin-bottom: 60px;
    }
    position: relative;
  }

  &__tools {
    width: 100%;
    justify-content: flex-end;
    display: flex;
    margin-bottom: -30px;
    position: relative;
    z-index: 1;

    @media @mobile {
      justify-content: flex-start;
    }

    &_results {
      width: 485px;
    }

    &_dates {
      width: 251px;
    }

    &_type_button {
      border-radius: 0;
      border: 0;
      color: @green;
      font-family: @second-font;
      font-size: 16px;
      font-weight: bold;
      height: 50px;
      padding: 0 8px 0 40px;
      margin: 0 0 0 31px;
      cursor: pointer;

      &--cards {
        background: transparent url("/images/card-view-copy.svg") 0 50%
          no-repeat;
      }

      &--list {
        background: transparent url("/images/list-view-copy.svg") 0 50%
          no-repeat;
      }

      &:focus,
      &:active {
        outline: none;
      }

      @media @mobile {
        display: none;
      }
    }

    .select {
      height: 50px;
      width: 251px;
      @media @mobile {
        width: 100%;
      }
    }
  }

  &__filter {
    width: 250px;
    flex-shrink: 0;
    margin: 0 64px 0 0;

    @media @mobile {
      width: 100%;
      max-width: 400px;
      margin: 0;
    }

    &_content {
      width: 100%;
      padding-top: 80px;
      padding-bottom: 102px;

      @media @mobile {
        padding-top: 60px;
        padding-bottom: 40px;
      }
    }
  }

  &__materials {
    position: relative;
    flex: 1 1 auto;
    padding: 60px 0 0;
    width: 100%;

    @media @mobile {
      padding: 0;
    }
  }

  label {
    line-height: 50px;
    margin-right: 10px;
  }
  &__select {
    position: relative;
    overflow: hidden;
    border-radius: 0;
    background: transparent;
    box-sizing: border-box;
    height: 67px;
    cursor: pointer;
    z-index: 4;

    &--wrap {
      overflow: inherit;
    }

    &::-ms-expand {
      display: none;
    }

    &:before {
      content: "";
      position: absolute;
      right: 8px;
      top: 50%;
      transform: translate(0, -100%) rotate(90deg);
      width: 14px;
      height: 14px;
      background: url("/images/arrow-text-grey.svg") 50% 50% / contain no-repeat;
      pointer-events: none;
    }

    select {
      width: 100%;
      height: 50px;
      font-family: @main-font;
      font-size: 16px;
      font-weight: normal;
      font-style: normal;
      font-stretch: normal;
      line-height: 1.5;
      background-color: transparent;
      background-image: none;
      -moz-appearance: none;
      appearance: none;
      box-shadow: none;
      display: block;
      color: @dark-grey;
      border-radius: 5px;
      border: solid 1px rgba(0, 0, 0, 0.12);
      padding: 0 40px 0 10px;
      cursor: pointer;
      box-sizing: border-box;

      &::-ms-expand {
        display: none;
      }
      &::-ms-value {
        background: transparent;
        color: @dark-grey;
      }
      &:-moz-focusring {
        color: transparent;
        text-shadow: 0 0 0 #000;
      }

      &--focused &,
      &:active,
      &:focus {
        outline: none;
      }
    }

    &--not-choose select {
      color: rgba(0, 0, 0, 0.38);
    }
  }
}
</style><|MERGE_RESOLUTION|>--- conflicted
+++ resolved
@@ -3,41 +3,8 @@
     <div>
       <div class="search__info">
         <div class="center_block center-header">
-<<<<<<< HEAD
           <img class="main__info_bg" src="/images/pictures/header-image.jpg" alt="header-image" />
           <SearchBar @onSearch="initialSearch" />
-=======
-          <div class="search__info_top">
-            <div v-if="$route.params.filterId">
-              <h4>{{ $t('Search-in') }}:</h4>
-              <p>
-                <router-link :to="localePath('materials-search')">
-                  {{
-                    $t('Everything')
-                  }}
-                </router-link>
-                > {{ defaultFilterTitle }}
-              </p>
-            </div>
-            <h2 v-if="materials && !materials_loading">
-              {{ $t('Search-results') }} {{ `(${materials.records_total})` }}
-            </h2>
-            <img
-              src="/images/pictures/rawpixel-760027-unsplash.jpg"
-              srcset="
-                /images/pictures/rawpixel-760027-unsplash@2x.jpg 2x,
-                /images/pictures/rawpixel-760027-unsplash@3x.jpg 3x
-              "
-              class="search__info_bg"
-            >
-          </div>
-          <Search
-            v-if="search"
-            :search-input="search.search_text"
-            class="search__info_search"
-            @onSearch="onSearch"
-          />
->>>>>>> 62160951
         </div>
       </div>
 
