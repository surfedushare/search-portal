import Vue from 'vue'
import Router from 'vue-router'
import VueMeta from 'vue-meta'
import injector from 'vue-inject'

import Home from '~/pages/index'
import Search from '~/pages/search'
import HowDoesItWork from '~/pages/how-does-it-work'
import Communities from '~/pages/communities'
import CommunityEdit from '~/pages/community-edit'
import Privacy from '~/pages/privacy'
import Theme from '~/pages/theme'
import Material from '~/pages/material'
import Collection from '~/pages/collection'
import Community from '~/pages/community'
import InfoPage from '~/pages/info'
import { isEqual } from 'lodash'
import axios from '~/axios'
import store from '~/store'
import {
  THEME_CATEGORY_FILTER_ID,
  CONSORTIUM_CATEGORY_FILTER_ID,
} from '~/constants'
import { localePath } from '~/i18n/plugin.routing'

const $log = injector.get('$log')

Vue.use(Router)
Vue.use(VueMeta)

const scrollBehavior = function (to, from, savedPosition) {
  if (savedPosition) {
    return savedPosition
  }

  // Do not scroll to the top when only GET parameters change
  if (from && to.name === from.name && isEqual(to.params, from.params)) {
    return
  }

  return { x: 0, y: 0 }
}

export default new Router({
  mode: 'history',
  base: '/',
  linkActiveClass: 'router-link-active',
  linkExactActiveClass: 'router-link-exact-active',
  scrollBehavior,
  routes: [
    {
      path: '/en/how-does-it-work',
      component: HowDoesItWork,
      name: 'how-does-it-work___en',
    },
    {
      path: '/hoe-werkt-het',
      component: HowDoesItWork,
      name: 'how-does-it-work___nl',
    },
    {
      path: '/en/communities',
      component: Communities,
      name: 'communities___en',
    },
    {
      path: '/communities',
      component: Communities,
      name: 'communities___nl',
    },
    {
      path: '/en/materials/search',
      component: Search,
      name: 'materials-search___en',
    },
    {
      path: '/materialen/zoeken',
      component: Search,
      name: 'materials-search___nl',
    },
    {
      path: '/en/communities/:filterId/search',
      component: Search,
      name: 'communities-search___en',
      meta: {
        filterRoot: CONSORTIUM_CATEGORY_FILTER_ID,
      },
    },
    {
      path: '/communities/:filterId/zoeken',
      component: Search,
      name: 'communities-search___nl',
      meta: {
        filterRoot: CONSORTIUM_CATEGORY_FILTER_ID,
      },
    },
    {
      path: '/en/themes/:filterId/search',
      component: Search,
      name: 'themes-search___en',
      meta: {
        filterRoot: THEME_CATEGORY_FILTER_ID,
      },
    },
    {
      path: '/themas/:filterId/zoeken',
      component: Search,
      name: 'themes-search___nl',
      meta: {
        filterRoot: THEME_CATEGORY_FILTER_ID,
      },
    },
    {
      path: '/en/my/collection/:id',
      component: Collection,
      name: 'my-collection___en',
      meta: {
        editable: true,
      },
    },
    {
      path: '/mijn/collectie/:id',
      component: Collection,
      name: 'my-collection___nl',
      meta: {
        editable: true,
      },
    },
    {
      path: '/en/my/community/:community',
      component: CommunityEdit,
      name: 'my-community___en'
    },
    {
      path: '/mijn/community/:community',
      component: CommunityEdit,
      name: 'my-community___nl'
    },
    {
      path: '/en/my/privacy',
<<<<<<< HEAD
      component: MyPrivacy,
      name: 'my-privacy___en',
    },
    {
      path: '/mijn/privacy',
      component: MyPrivacy,
      name: 'my-privacy___nl',
=======
      component: Privacy,
      name: 'my-privacy___en'
    },
    {
      path: '/mijn/privacy',
      component: Privacy,
      name: 'my-privacy___nl'
>>>>>>> e8ec5772
    },
    {
      path: '/en/themes/:id',
      component: Theme,
      name: 'themes-id___en',
    },
    {
      path: '/themas/:id',
      component: Theme,
      name: 'themes-id___nl',
    },
    {
      path: '/en/materials/:id',
      component: Material,
      name: 'materials-id___en',
    },
    {
      path: '/materialen/:id',
      component: Material,
      name: 'materials-id___nl',
    },
    {
      path: '/en/collections/:id?',
      component: Collection,
      name: 'collections-id___en',
      meta: {
        editable: false,
      },
    },
    {
      path: '/collecties/:id?',
      component: Collection,
      name: 'collections-id___nl',
      meta: {
        editable: false,
      },
    },
    {
      path: '/en/communities/:community',
      component: Community,
      name: 'communities-community___en',
    },
    {
      path: '/communities/:community',
      component: Community,
      name: 'communities-community___nl',
    },
    {
      path: '/en/privacy',
      component: InfoPage,
      name: 'privacy___en',
      meta: {
        title_translation_key: 'title-privacy-info',
        html_translation_key: 'html-privacy-info',
      },
    },
    {
      path: '/privacy',
      component: InfoPage,
      name: 'privacy___nl',
      meta: {
        title_translation_key: 'title-privacy-info',
        html_translation_key: 'html-privacy-info',
      },
    },
    {
      path: '/en/copyright',
      component: InfoPage,
      name: 'copyright___en',
      meta: {
        title_translation_key: 'title-copyright-info',
        html_translation_key: 'html-copyright-info',
      },
    },
    {
      path: '/copyright',
      component: InfoPage,
      name: 'copyright___nl',
      meta: {
        title_translation_key: 'title-copyright-info',
        html_translation_key: 'html-copyright-info',
      },
    },
    {
      path: '/en/cookies',
      component: InfoPage,
      name: 'cookies___en',
      meta: {
        title_translation_key: 'title-cookies-info',
        html_translation_key: 'html-cookies-info',
      },
    },
    {
      path: '/cookies',
      component: InfoPage,
      name: 'cookies___nl',
      meta: {
        title_translation_key: 'title-cookies-info',
        html_translation_key: 'html-cookies-info',
      },
    },
    {
      path: '/en/disclaimer',
      component: InfoPage,
      name: 'disclaimer___en',
      meta: {
        title_translation_key: 'title-disclaimer-info',
        html_translation_key: 'html-disclaimer-info',
      },
    },
    {
      path: '/disclaimer',
      component: InfoPage,
      name: 'disclaimer___nl',
      meta: {
        title_translation_key: 'title-disclaimer-info',
        html_translation_key: 'html-disclaimer-info',
      },
    },
    {
      path: '/en/',
      component: Home,
      name: 'index___en',
    },
    {
      path: '/',
      component: Home,
      name: 'index___nl',
    },
    {
      path: '/login/permissions',
      beforeEnter(to, from, next) {
        let authFlowToken = to.query.partial_token || null
        store.commit('AUTH_FLOW_TOKEN', authFlowToken)
        next(localePath({ name: 'my-privacy', query: { popup: 1 } }))
      },
    },
    {
      path: '/login/success',
      beforeEnter(to, from, next) {
        axios
          .get('users/obtain-token/')
          .then((response) => {
            let token = response.token || response.data.token
            store
              .dispatch('authenticate', { token: token })
              .then(() => {
                next(to.query.continue || '/')
              })
              .catch((error) => {
                $log.warn(
                  'Unable to login due to error during store "login" dispatch'
                )
                $log.error(error)
                next('/')
              })
          })
          .catch((error) => {
            $log.warn('Unable to login due to error during obtaining a token')
            $log.error(error)
            next('/')
          })
      },
    },
  ],
  fallback: false,
})<|MERGE_RESOLUTION|>--- conflicted
+++ resolved
@@ -138,15 +138,6 @@
     },
     {
       path: '/en/my/privacy',
-<<<<<<< HEAD
-      component: MyPrivacy,
-      name: 'my-privacy___en',
-    },
-    {
-      path: '/mijn/privacy',
-      component: MyPrivacy,
-      name: 'my-privacy___nl',
-=======
       component: Privacy,
       name: 'my-privacy___en'
     },
@@ -154,7 +145,7 @@
       path: '/mijn/privacy',
       component: Privacy,
       name: 'my-privacy___nl'
->>>>>>> e8ec5772
+      name: 'my-privacy___nl'
     },
     {
       path: '/en/themes/:id',
