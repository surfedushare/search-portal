@import './../../variables';
.filter-categories {
  &--loading {
    opacity: 0.5;
    pointer-events: none;
  }

  &__title {
    margin: 0 0 9px;
  }

  &__links {
    margin: 0 0 17px;
    display: flex;
    width: 100%;
    justify-content: space-between;
    a {
      font-family: @second-font;
      font-size: 16px;
      font-weight: bold;
    }
  }

  &__reset {
    &:before {
      content: '';
      display: inline-block;
      vertical-align: middle;
      width: 13px;
      height: 13px;
      background: url('/images/filters.svg') 50% 50% no-repeat;
      background-size: contain;
      margin: -3px 4px 0 0;
    }
  }

  &__select {
    margin: 0 0 23px;
  }

  &__item_title {
    display: flex;
    align-items: center;
    justify-content: space-between;
    cursor: pointer;
    word-break: break-word;

    &:after {
      content: '';
      display: inline-block;
      width: 20px;
      height: 20px;
      flex-shrink: 0;
      margin: 2px 5px 0 20px;
      background: url('/images/plus-black.svg') 50% 50% / contain
        no-repeat;
    }

    &--hide:after {
      background: url('/images/min-black.svg') 50% 50% / contain
        no-repeat;
    }
  }

  &__item--full-visible &__item_title {
    border-bottom: 1px solid @light-grey;
    padding-bottom: 6px;
    &:after {
      display: none;
    }
  }

  &__items {
    padding: 0 15px 0 0;
    margin: 0 -15px 0 0;
    list-style: none;
    overflow-x: hidden;

    &--no-scroll {
      max-height: inherit;
    }

    &_wrapper {
      padding: 0;
      margin: 0;
      list-style: none;
      width:100%;
      overflow:visible;
      box-sizing:border-box;
    }

    &--masonry {
      display: flex;
      flex-wrap: wrap;
    }
  }

  &__item {
    padding: 0 0 2px;
    margin: 0 0 19px;
    list-style: none;
    border-bottom: 1px solid @light-grey;
  }

  &__item--full-visible {
    border-bottom: none;
  }

  &__items--masonry &__item {
    width: 25%;
  }

  &__subitems {
<<<<<<< HEAD
    padding: 16px 0;
=======
    padding: 10px 0 20px;
>>>>>>> e3ce15df
    margin: 0;
    list-style: none;
  }

  &__subitem {
    padding: 3px 0;
    margin: 0;
    list-style: none;
    display: block;
    width: 100%;

    &_icon {
      &.cc-by {
        background: url('../../../public/images/by-black.svg') no-repeat 0 0,
          url('../../../public/images/sa-black.svg') no-repeat 23px 0;
        background-size: contain;
      }
      &.cc-by-nc,
      &.cc-by-nc-sa {
        background: url('../../../public/images/by-black.svg') no-repeat 0 0,
          url('../../../public/images/nc-black.svg') no-repeat 23px 0,
          url('../../../public/images/sa-black.svg') no-repeat 46px 0;
        background-size: contain;
      }
      &.cc-by-nd {
        background: url('../../../public/images/by-black.svg') no-repeat 0 0,
          url('../../../public/images/nd-black.svg') no-repeat 23px 0;
        background-size: contain;
      }
      &.cc-by-sa {
        background: url('../../../public/images/by-black.svg') no-repeat 0 0,
          url('../../../public/images/nc-black.svg') no-repeat 23px 0;
        background-size: contain;
      }
      &.cc-by-nc-nd {
        background: url('../../../public/images/by-black.svg') no-repeat 0 0,
          url('../../../public/images/nc-black.svg') no-repeat 23px 0,
          url('../../../public/images/nd-black.svg') no-repeat 46px 0;
        background-size: contain;
      }

      height: 20px;
      margin: 6px 0 3px;
      width: 100%;
      display: block;
      background-size: contain;

      @media @tablet, @mobile {
        margin-bottom: 25px;
      }

      &--inline {
        display: inline-block;
        width: 70px;
        vertical-align: bottom;
        margin: 0;
      }
    }

<<<<<<< HEAD
    input {
      margin: 5px 10px 0;
    }

    label {
      cursor: pointer;
=======
    > div {
      display: flex;

      input {
        margin: 5px 0 0;
      }

      label {
        display: block;
        margin-left: 20px;
        cursor: pointer;
      }
>>>>>>> e3ce15df
    }

    &--show-more {
      padding-top: 10px;
      padding-left: 10px;
      font-size: 14px;

      a {
        text-decoration: underline;

        &:hover {
          text-decoration: none;
        }
      }
    }
  }

  .category-children {
    margin-left: 20px;
    padding-left: 0;
    border-left: 1px solid lightgray;
    li {
      padding-left: 20px;
    }
  }

  .filter-checkbox {
    display: flex;
    flex-direction: row;
  }
}<|MERGE_RESOLUTION|>--- conflicted
+++ resolved
@@ -111,11 +111,7 @@
   }
 
   &__subitems {
-<<<<<<< HEAD
     padding: 16px 0;
-=======
-    padding: 10px 0 20px;
->>>>>>> e3ce15df
     margin: 0;
     list-style: none;
   }
@@ -175,27 +171,12 @@
       }
     }
 
-<<<<<<< HEAD
     input {
       margin: 5px 10px 0;
     }
 
     label {
       cursor: pointer;
-=======
-    > div {
-      display: flex;
-
-      input {
-        margin: 5px 0 0;
-      }
-
-      label {
-        display: block;
-        margin-left: 20px;
-        cursor: pointer;
-      }
->>>>>>> e3ce15df
     }
 
     &--show-more {
