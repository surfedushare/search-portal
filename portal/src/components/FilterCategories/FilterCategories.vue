--- conflicted
+++ resolved
@@ -1,15 +1,11 @@
 <template>
   <section class="filter-categories">
-<<<<<<< HEAD
     <h3
       v-show="materials && materials.records.length > 0"
       class="filter-categories__title"
     >
       {{ $t("Filter") }}
     </h3>
-=======
-    <h3 v-show="materials.records.length > 0" class="filter-categories__title">{{ $t('Filter') }}</h3>
->>>>>>> 07639a22
 
     <div v-if="selectionFilterItems.length" class="filter-categories__links">
       <p class="filter-categories__reset">{{ $t("Selected-filters") }}</p>
@@ -26,7 +22,6 @@
         <button class="remove-icon" @click="onUncheck(filter.parent.external_id, filter.external_id)"></button>
       </li>
     </ul>
-<<<<<<< HEAD
     <div
       v-show="materials && materials.records.length > 0"
       class="filter-categories__items"
@@ -35,10 +30,6 @@
         v-if="filterableCategories.length"
         class="filter-categories__items_wrapper"
       >
-=======
-    <div v-show="materials.records.length > 0" class="filter-categories__items">
-      <ul v-if="filterableCategories.length" class="filter-categories__items_wrapper">
->>>>>>> 07639a22
         <template v-for="category in filterableCategories">
           <DatesRange v-if="category.external_id === publisherDateExternalId" :key="category.external_id"
             :data-test="category.external_id" :category="category" :dates="datesRangeFilter()" :inline="true"
@@ -91,16 +82,9 @@
         return [];
       }
       return flatMap(this.selectedFilters, (filter_ids, categoryId) => {
-<<<<<<< HEAD
         const cat = this.materials?.filter_categories?.find((category) => {
           return category.external_id === categoryId;
         });
-=======
-
-        const cat = this.materials?.filter_categories?.find((category) => {
-          return category.external_id === categoryId
-        })
->>>>>>> 07639a22
         const results = filter_ids.map((filter_id) => {
           return cat?.children.find((child) => {
             child.parent = cat;
@@ -115,11 +99,7 @@
     },
     filterableCategories() {
       if (!this.materials?.filter_categories) {
-<<<<<<< HEAD
         return [];
-=======
-        return []
->>>>>>> 07639a22
       }
       // remove all filters that should not be shown to the users
       let defaultFilterItem = {};
