import { mapGetters } from 'vuex'
<<<<<<< HEAD
import Search from '~/components/Search'
import BreadCrumbs from '~/components/BreadCrumbs'
=======
import Search from '~/components/FilterCategories/Search'
>>>>>>> 9b675c5c
import Materials from '~/components/Materials'

export default {
  props: {
    title: '',
    content: '',
    logo_src: { default: '/images/pictures/image_home.jpg', type: String },
    featured_image: '',
    website_url: ''
  },
  components: {
    Search,
    Materials
  },
  computed: {
    ...mapGetters(['materials'])
  },
  mounted() {
    this.$store.dispatch('searchMaterials', {
      page_size: 4,
      search_text: '',
      return_filters: false
    })
  }
}<|MERGE_RESOLUTION|>--- conflicted
+++ resolved
@@ -1,10 +1,5 @@
 import { mapGetters } from 'vuex'
-<<<<<<< HEAD
 import Search from '~/components/Search'
-import BreadCrumbs from '~/components/BreadCrumbs'
-=======
-import Search from '~/components/FilterCategories/Search'
->>>>>>> 9b675c5c
 import Materials from '~/components/Materials'
 
 export default {
