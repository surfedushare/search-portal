--- conflicted
+++ resolved
@@ -18,20 +18,6 @@
       </div>
 
       <div class="materials__item_subinfo">
-<<<<<<< HEAD
-        <div
-          v-if="material.educationallevels && material.educationallevels.length"
-          class="materials__item_educationallevels"
-        >
-          <span
-            v-for="(educationallevel, i) in material.educationallevels.slice(0, 2)"
-            :key="i"
-            class="materials__item_educationallevel"
-          >
-            {{ punctuate(educationallevel[$i18n.locale], i, material.educationallevels.length) }}
-          </span>
-        </div>
-=======
         <div class="materials__item_subinfo_row">
           <div
             v-if="material.educationallevels && material.educationallevels.length"
@@ -45,26 +31,17 @@
               {{ punctuate(educationallevel[$i18n.locale], i, material.educationallevels.length) }}
             </span>
           </div>
->>>>>>> d9c47222
 
           <div v-if="hasPart" class="materials__item_set_count">
             {{ $tc("Materials", material.has_parts.length) }}
           </div>
 
-<<<<<<< HEAD
-        <div
-          v-if="material.technical_type && material.technical_type !== 'unknown'"
-          :class="`materials__item_format_${material.technical_type}`"
-        >
-          {{ $t(material.technical_type) }}
-=======
           <div
             v-if="material.technical_type && material.technical_type !== 'unknown'"
             :class="`materials__item_format_kind materials__item_format_${material.technical_type}`"
           >
             {{ $t(material.technical_type) }}
           </div>
->>>>>>> d9c47222
         </div>
       </div>
     </div>
@@ -231,13 +208,9 @@
         content: "";
         display: inline-grid;
         height: 18px;
-<<<<<<< HEAD
-        background: url("../../../assets/images/edulevel.svg") 50% 50% / contain no-repeat;
-=======
         width: 20px;
         background: url("../../../assets/images/edulevel.svg") 0px 0px;
         background-size: 100%;
->>>>>>> d9c47222
       }
     }
 
@@ -248,12 +221,7 @@
         display: inline-grid;
         height: 16px;
         width: 18px;
-<<<<<<< HEAD
-        height: 18px;
-        background: url("../../../assets/images/docs.svg") 50% 50% / contain no-repeat;
-=======
         background: url("../../../assets/images/docs.svg") 2px 0px / contain no-repeat;
->>>>>>> d9c47222
       }
     }
 
@@ -265,119 +233,51 @@
           display: inline-grid;
           height: 16px;
           width: 18px;
-<<<<<<< HEAD
-          height: 18px;
-          background: url("../../../assets/images/app.svg") 50% 50% / contain no-repeat;
-=======
         }
       }
       &_app {
         &:before {
           background: url("../../../assets/images/app.svg") 0px 0px / contain no-repeat;
->>>>>>> d9c47222
         }
       }
       &_document {
         &:before {
-<<<<<<< HEAD
-          content: "";
-          display: inline-block;
-          vertical-align: middle;
-          width: 18px;
-          height: 18px;
-          background: url("../../../assets/images/doc.svg") 50% 50% / contain no-repeat;
-=======
           background: url("../../../assets/images/doc.svg") 2px 0px / contain no-repeat;
->>>>>>> d9c47222
         }
       }
       &_audio {
         &:before {
-<<<<<<< HEAD
-          content: "";
-          display: inline-block;
-          vertical-align: middle;
-          width: 18px;
-          height: 18px;
-          background: url("../../../assets/images/audio.svg") 50% 50% / contain no-repeat;
-=======
           background: url("../../../assets/images/audio.svg") 2px 0px / contain no-repeat;
         }
       }
       &_video {
         &:before {
           background: url("../../../assets/images/video.svg") 2px 0px / contain no-repeat;
->>>>>>> d9c47222
         }
       }
       &_image {
         &:before {
-<<<<<<< HEAD
-          content: "";
-          display: inline-block;
-          vertical-align: middle;
-          width: 18px;
-          height: 18px;
-          background: url("../../../assets/images/image.svg") 50% 50% / contain no-repeat;
-=======
           background: url("../../../assets/images/image.svg") 2px 0px / contain no-repeat;
->>>>>>> d9c47222
         }
       }
       &_openaccess-textbook {
         &:before {
-<<<<<<< HEAD
-          content: "";
-          display: inline-block;
-          vertical-align: middle;
-          width: 18px;
-          height: 18px;
-          background: url("../../../assets/images/open-text-book.svg") 50% 50% / contain no-repeat;
-=======
           background: url("../../../assets/images/open-text-book.svg") 2px 0px / contain no-repeat;
->>>>>>> d9c47222
         }
       }
       &_presentation {
         &:before {
-<<<<<<< HEAD
-          content: "";
-          display: inline-block;
-          vertical-align: middle;
-          width: 18px;
-          height: 18px;
-          background: url("../../../assets/images/presentation.svg") 50% 50% / contain no-repeat;
-=======
           background: url("../../../assets/images/presentation.svg") 2px 0px / contain no-repeat;
->>>>>>> d9c47222
         }
       }
       &_spreadsheet {
         &:before {
-<<<<<<< HEAD
-          content: "";
-          display: inline-block;
-          vertical-align: middle;
-          width: 18px;
-          height: 18px;
-          background: url("../../../assets/images/spreadsheet.png") 50% 50% / contain no-repeat;
-=======
           background: url("../../../assets/images/spreadsheet.png") 2px 0px / contain no-repeat;
->>>>>>> d9c47222
         }
       }
       &_website {
         &:before {
-<<<<<<< HEAD
-          content: "";
-          display: inline-block;
-          vertical-align: middle;
-          width: 18px;
-          height: 18px;
-          background: url("../../../assets/images/website.svg") 50% 50% / contain no-repeat;
-=======
           background: url("../../../assets/images/website.svg") 2px 0px / contain no-repeat;
->>>>>>> d9c47222
         }
       }
     }
