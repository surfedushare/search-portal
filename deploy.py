import os
import json

from invoke.tasks import task
from invoke.exceptions import Exit
from git import Repo
import boto3

from environments.surfpol import MODE, get_package_info
from service.package import PACKAGE as SERVICE_PACKAGE
from harvester.package import PACKAGE as HARVESTER_PACKAGE

# TODO: perhaps simply input a PACKAGE from <target>/package.py which is a dict like below and work with that directly
TARGETS = {
    "service": SERVICE_PACKAGE,
    "harvester": HARVESTER_PACKAGE
}
REPOSITORY = "322480324822.dkr.ecr.eu-central-1.amazonaws.com"


@task()
def prepare_builds(ctx):
    """
    Makes sure that repo information will be present inside Docker images
    """
    repo = Repo(".")
    commit = str(repo.head.commit)
    # TODO: we can make assertions about the git state like: no uncommited changes and no untracked files
    with open(os.path.join("portal", "package.json")) as portal_package_file:
        portal_package = json.load(portal_package_file)
    info = {
        "commit": commit,
        "versions": {
            "service": SERVICE_PACKAGE["version"],
            "harvester": HARVESTER_PACKAGE["version"],
            "portal": portal_package["version"]
        }
    }
    with open(os.path.join("environments", "info.json"), "w") as info_file:
        json.dump(info, info_file)


@task(prepare_builds, help={
    "target": "Name of the project you want to build: service or harvester",
    "version": "Version of the project you want to build. Must match value in package.py"
})
def build(ctx, target, version):
    """
    Uses Docker to build an image for a Django project
    """

    # Check the input for validity
    if target not in TARGETS:
        raise Exit(f"Unknown target: {target}", code=1)
    package_info = get_package_info()
    package_version = package_info["versions"][target]
    if package_version != version:
        raise Exit(
            f"Expected version of {target} to match {version} instead it's {package_version}. Update package.py?",
            code=1
        )

    # Gather necessary info and call Docker to build
    target_info = TARGETS[target]
    ctx.run(
        f"docker build -f {target}/Dockerfile -t {target_info['name']}:{version} .",
        pty=True,
        echo=True
    )


@task(help={
    "target": "Name of the project you want to push to AWS registry: service or harvester",
    "version": "Version of the project you want to push. Defaults to latest version"
})
def push(ctx, target, version=None):
    """
    Pushes a previously made Docker image to the AWS container registry, that's shared between environments
    """

    # Check the input for validity
    if target not in TARGETS:
        raise Exit(f"Unknown target: {target}", code=1)
    # Load info
    target_info = TARGETS[target]
    version = version or target_info["version"]
    name = target_info["name"]

    # Login with Docker to AWS
    ctx.run(
        "AWS_DEFAULT_PROFILE=pol-dev aws ecr get-login-password --region eu-central-1 | "
        f"docker login --username AWS --password-stdin {REPOSITORY}",
        echo=True
    )
    # Tag the image we want to push for AWS
    ctx.run(f"docker tag {name}:{version} {REPOSITORY}/{name}:{version}", echo=True)
    # Push to AWS ECR
    ctx.run(f"docker push {REPOSITORY}/{name}:{version}", echo=True, pty=True)


def register_task_definition(ecs_client, task_role_arn, target, mode, version):

    # Validating input
    if target not in TARGETS:
        raise Exit(f"Unknown target: {target}", code=1)
    if mode != MODE:
        raise Exit(f"Expected mode to match APPLICATION_MODE value but found: {mode}", code=1)

    # Load data
    target_info = TARGETS[target]
    version = version or target_info["version"]

    # Read the service AWS container definition and replace some variables with actual values
    print(f"Reading container definitions for: {target_info['name']}")
    with open(os.path.join(target, "aws-container-definitions.json")) as container_definitions_file:
        container_definitions_json = container_definitions_file.read()
        container_variables = {
            "REPOSITORY": REPOSITORY,
            "mode": mode,
            "version": version
        }
        for name, value in container_variables.items():
            container_definitions_json = container_definitions_json.replace(f"${{{name}}}", value)
        container_definitions = json.loads(container_definitions_json)

    # Now we push the task definition to AWS
    print("Setting up task definition")
    response = ecs_client.register_task_definition(
        family=f"{target_info['name']}",
        taskRoleArn=task_role_arn,
        executionRoleArn=task_role_arn,
        networkMode="awsvpc",
        cpu="512",
        memory="1024",
        containerDefinitions=container_definitions
    )
    # And we update the service with new task definition
    task_definition = response["taskDefinition"]
    return target_info['name'], task_definition["taskDefinitionArn"]


def register_clearlogins_task(session, aws_config, task_definition_arn):
    events_client = session.client('events')
    iam = session.resource('iam')
    role = iam.Role('ecsEventsRole')

    events_client.put_targets(
        Rule='clearlogins',
        Targets=[
            {
                'Id': '1',
                'Arn': aws_config.cluster_arn,
                'RoleArn': role.arn,
                'Input': json.dumps(
                    {
                        "containerOverrides": [
                            {
                                "name": "search-portal-container",
                                "command": ["python", "manage.py", "clearlogins"]
                            }
                        ]
                    }
                ),
                'EcsParameters': {
                    'TaskDefinitionArn': task_definition_arn,
                    'TaskCount': 1,
                    'LaunchType': 'FARGATE',
                    'NetworkConfiguration': {
                        "awsvpcConfiguration": {
                            "Subnets": [aws_config.private_subnet_id],
                            "SecurityGroups": [
                                aws_config.rds_security_group_id,
                                aws_config.default_security_group_id

                            ]
                        }
                    }
                }
            }
        ]
    )


@task(help={
    "target": "Name of the project you want to deploy on AWS: service or harvester",
    "mode": "Mode you want to deploy to: development, acceptance or production. Must match APPLICATION_MODE",
    "version": "Version of the project you want to deploy. Defaults to latest version"
})
def deploy(ctx, target, mode, version=None):
    """
    Updates the container cluster in development, acceptance or production environment on AWS to run a Docker image
    """

    # Setup the AWS SDK
    print(f"Starting AWS session for: {mode}")
<<<<<<< HEAD
    session = boto3.Session(profile_name=ctx.config.aws.profile_name, region_name='eu-central-1')
    ecs_client = session.client('ecs')
=======
    session = boto3.Session(profile_name=ctx.config.aws.profile_name)
    ecs_client = session.client('ecs', region_name='eu-central-1')
    task_role_arn = ctx.config.aws.superuser_task_role_arn if target == "harvester" else \
        ctx.config.aws.task_role_arn
>>>>>>> 9b629973

    target_name, task_definition_arn = register_task_definition(
        ecs_client,
        task_role_arn,
        target,
        mode,
        version
    )

    print("Updating service")
    ecs_client.update_service(
        cluster=ctx.config.aws.cluster_arn,
        service=f"{target_name}",
        taskDefinition=task_definition_arn
    )

    print("Registering clearlogins scheduled task")
    register_clearlogins_task(session, ctx.config.aws, task_definition_arn)

    print("Done deploying")


@task(help={
    "target": "Name of the project you want migrate on AWS: service or harvester",
    "mode": "Mode you want to migrate: development, acceptance or production. Must match APPLICATION_MODE",
    "version": "Version of the project you want to migrate. Defaults to latest version"
})
def migrate(ctx, target, mode, version=None):
    """
    Executes migration command on container cluser for development, acceptance or production environment on AWS
    """

    # Setup the AWS SDK
    print(f"Starting AWS session for: {mode}")
    session = boto3.Session(profile_name=ctx.config.aws.profile_name)
    ecs_client = session.client('ecs', region_name='eu-central-1')

    target_info = TARGETS[target]
    target_name, task_definition_arn = register_task_definition(
        ecs_client,
        ctx.config.aws.superuser_task_role_arn,
        target,
        mode,
        version
    )

    print("Migrating")
    ecs_client.run_task(
        cluster=ctx.config.aws.cluster_arn,
        taskDefinition=task_definition_arn,
        launchType="FARGATE",
        overrides={
            "containerOverrides": [{
                "name": f"{target_info['name']}-container",
                "command": ["python", "manage.py", "migrate"],
                "environment": [
                    {
                        "name": "POL_DJANGO_POSTGRES_USER",
                        "value": f"{ctx.config.django.postgres_user}"
                    },
                    {
                        "name": "POL_SECRETS_POSTGRES_PASSWORD",
                        "value": f"{ctx.config.aws.postgres_password_arn}"
                    },
                ]
            }]
        },
        networkConfiguration={
            "awsvpcConfiguration": {
                "subnets": [ctx.config.aws.private_subnet_id],
                "securityGroups": [
                    ctx.config.aws.rds_security_group_id,
                    ctx.config.aws.default_security_group_id

                ]
            }
        },
    )<|MERGE_RESOLUTION|>--- conflicted
+++ resolved
@@ -193,15 +193,10 @@
 
     # Setup the AWS SDK
     print(f"Starting AWS session for: {mode}")
-<<<<<<< HEAD
     session = boto3.Session(profile_name=ctx.config.aws.profile_name, region_name='eu-central-1')
-    ecs_client = session.client('ecs')
-=======
-    session = boto3.Session(profile_name=ctx.config.aws.profile_name)
-    ecs_client = session.client('ecs', region_name='eu-central-1')
+    ecs_client = session.client('ecs', )
     task_role_arn = ctx.config.aws.superuser_task_role_arn if target == "harvester" else \
         ctx.config.aws.task_role_arn
->>>>>>> 9b629973
 
     target_name, task_definition_arn = register_task_definition(
         ecs_client,
@@ -219,7 +214,8 @@
     )
 
     print("Registering clearlogins scheduled task")
-    register_clearlogins_task(session, ctx.config.aws, task_definition_arn)
+    if target == "service":
+        register_clearlogins_task(session, ctx.config.aws, task_definition_arn)
 
     print("Done deploying")
 
