--- conflicted
+++ resolved
@@ -10,14 +10,7 @@
 
 ## Prerequisites
 
-<<<<<<< HEAD
-This project uses `Python 3.10`, `npm`, `Docker`, `docker-compose`, `psql` and `chromedriver`.
-=======
-Prerequisites
--------------
-
-This project uses ``Python 3.10``, ``npm``, ``Docker``, ``docker-compose``, ``psql`` and ``chromedriver``.
->>>>>>> 07639a22
+This project uses `Python 3.10`, `npm`, `Docker`, `docker-compose` and `psql`.
 Make sure they are installed on your system before installing the project.
 
 ## Installation
@@ -43,14 +36,6 @@
 To install the basic environment and tooling you'll need to first setup a local environment on a host machine with:
 
 ```bash
-<<<<<<< HEAD
-=======
-# macos M1 specific:
-# brew update && brew upgrade pyenv
-# pyenv install 3.10.4 
-# pip install setuptools==58  
-
->>>>>>> 07639a22
 python3 -m venv venv --copies --upgrade-deps
 source activate.sh
 pip install setuptools==58
