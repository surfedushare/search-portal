import injector from 'vue-inject';
import {
  formatDate,
  validateID,
  validateIDString,
  validateParams,
  decodeAuthor
} from './_helpers';


<<<<<<< HEAD
const $log = injector.get('$log');


=======
>>>>>>> bd071551
export default {
  state: {
    my_collection: false,
    my_collection_materials: false,
    my_collection_materials_loading: false,
    my_collections_loading: false
  },
  getters: {
    my_collection(state) {
      return state.my_collection;
    },
    my_collection_materials(state) {
      return state.my_collection_materials;
    },
    my_collection_materials_loading(state) {
      return state.my_collection_materials_loading;
    },
    my_collections_loading(state) {
      return state.my_collections_loading;
    }
  },
  actions: {
    async getMyCollection({ state, commit }, id) {
      if (validateID(id)) {
        const collection = await this.$axios.$get(`collections/${id}/`);
        commit('SET_MY_COLLECTION', collection);
        return collection;
      } else {
        $log.error('Validate error: ', id);
      }
    },
    async setCollectionSocial({ commit }, { id, params }) {
      if (validateID(id) && validateParams(params)) {
        const collection = await this.$axios.$get(`collections/${id}/`, {
          params
        });
        commit('SET_MY_COLLECTION', collection);
        return collection;
      } else {
        $log.error('Validate error: ', { id, params });
      }
    },
    async putMyCollection({ state, commit }, data) {
      if (validateID(data.id) && validateParams(data)) {
        const collection = await this.$axios.$put(
          `collections/${data.id}/`,
          data
        );
        commit('SET_MY_COLLECTION', collection);
        return collection;
      } else {
        $log.error('Validate error: ', data);
      }
    },
    async checkMaterialInCollection({ state, commit }, id) {
      if (validateIDString(id)) {
        return await this.$axios.$get('collections/', {
          params: {
            is_owner: true,
            material_id: id
          }
        });
      } else {
        $log.error('Validate error: ', id);
      }
    },
    async deleteMyCollection({ state, commit }, id) {
      if (validateID(id)) {
        return await this.$axios.$delete(`collections/${id}/`);
      } else {
        $log.error('Validate error: ', id);
      }
    },
    async postMyCollection({ state, commit }, data) {
      if (validateParams(data)) {
        return await this.$axios.$post(`collections/`, data);
      } else {
        $log.error('Validate error: ', data);
      }
    },
    async setMaterialInMyCollection(
      { state, commit },
      { collection_id, data }
    ) {
      if (validateID(collection_id) && validateParams(data)) {
        const material = await this.$axios.$post(
          `collections/${collection_id}/materials/`,
          data
        );
        commit('SET_MATERIAL_TO_MY_COLLECTION', material);
        return data;
      } else {
        $log.error('Validate error: ', { collection_id, data });
      }
    },
    async removeMaterialFromMyCollection(
      { state, commit },
      { collection_id, data }
    ) {
      if (validateID(collection_id) && validateParams(data)) {
        return this.$axios.$delete(`collections/${collection_id}/materials/`, {
          data
        });
      } else {
        $log.error('Validate error: ', { collection_id, data });
      }
    },
    async getMaterialInMyCollection({ state, commit }, { id, params }) {
      if (validateIDString(id) && validateParams(params)) {
        commit('SET_MATERIAL_TO_MY_COLLECTION_LOADING', true);
        const materialsInfo = await this.$axios.$get(
          `collections/${id}/materials/`,
          {
            params: {
              ...params,
              timestamp: Date.now()
            }
          }
        );
        commit('SET_MATERIAL_TO_MY_COLLECTION', materialsInfo);
        commit('SET_MATERIAL_TO_MY_COLLECTION_LOADING', false);
        return materialsInfo;
      } else {
        $log.error('Validate error: ', { id, params });
      }
    },
    async searchMaterialInMyCollection({ state, commit }, { id, params }) {
      if (validateIDString(id) && validateParams(params)) {
        commit('SET_MATERIAL_TO_MY_COLLECTION_LOADING', true);
        const materials = await this.$axios.$post(
          `collections/${id}/search/`,
          params
        );
        commit('GET_MATERIAL_TO_MY_COLLECTION', materials);
        commit('SET_MATERIAL_TO_MY_COLLECTION_LOADING', false);
        return materials;
      } else {
        $log.error('Validate error: ', { id, params });
      }
    },
    async getNextPeMaterialInMyCollection({ state, commit }, { id, params }) {
      if (validateIDString(id) && validateParams(params)) {
        commit('SET_MATERIAL_TO_MY_COLLECTION_LOADING', true);
        const materials = await this.$axios.$get(
          `collections/${id}/materials/`,
          {
            params
          }
        );
        commit('SET_NEXT_PAGE_MATERIALS_TO_MY_COLLECTION', materials);
        commit('SET_MATERIAL_TO_MY_COLLECTION_LOADING', false);
        return materials;
      } else {
        $log.error('Validate error: ', { id, params });
      }
    }
  },
  mutations: {
    SET_MY_COLLECTION(state, payload) {
      state.my_collection = payload;
    },
    SET_MATERIAL_TO_MY_COLLECTION(state, payload) {
      const records = payload.records || payload;
      records.forEach(decodeAuthor);
      state.my_collection_materials = payload;
    },
    GET_MATERIAL_TO_MY_COLLECTION(state, payload) {
      const records = payload.records || payload;
      state.my_collection_materials = Object.assign({}, payload, {
        records: records.map(record => {
          return Object.assign(
            { date: formatDate(record.publish_datetime) },
            record
          );
        })
      });
    },
    SET_NEXT_PAGE_MATERIALS_TO_MY_COLLECTION(state, payload) {
      const records = state.my_collection_materials.records || [];
      state.my_collection_materials = Object.assign({}, payload, {
        records: [
          ...records,
          ...payload.records.map(record => {
            return Object.assign(
              { date: formatDate(record.publish_datetime) },
              record
            );
          })
        ]
      });
    },
    SET_MATERIAL_TO_MY_COLLECTION_LOADING(state, payload) {
      state.my_collection_materials_loading = payload;
    }
  }
};<|MERGE_RESOLUTION|>--- conflicted
+++ resolved
@@ -8,12 +8,9 @@
 } from './_helpers';
 
 
-<<<<<<< HEAD
 const $log = injector.get('$log');
 
 
-=======
->>>>>>> bd071551
 export default {
   state: {
     my_collection: false,
