--- conflicted
+++ resolved
@@ -163,10 +163,7 @@
     },
     SETUP_FILTER_CATEGORIES(state, data) {
       if(_.isNil(state.filter_categories)) {
-<<<<<<< HEAD
         $log.info('Unable to setup filter categories due to missing categories');
-=======
->>>>>>> ef6aeb09
         return;
       }
       let openFilters = _.filter(state.filter_categories.results, (item) => { return item.isOpen });
