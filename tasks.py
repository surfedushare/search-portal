import os
import json

from invoke import Collection
from invoke.tasks import task
from invoke.exceptions import Exit
from git import Repo
import boto3

<<<<<<< HEAD
from environments.surfpol.configuration import environment
from environments.surfpol import get_package_info
=======
from environments.surfpol import environment, MODE, get_package_info
>>>>>>> 69411f16
from elastic.tasks import setup, create_snapshot, load_repository, restore_snapshot

from service.package import (
    VERSION as SERVICE_VERSION,
    REPOSITORY as SERVICE_REPOSITORY,
    NAME as SERVICE_NAME
)
from harvester.package import VERSION as HARVESTER_VERSION


TARGETS = {
    "service": {  # TODO: perhaps simply input a PACKAGE from <target>/package.py which is a dict like below and work with that directly
        "name": SERVICE_NAME,
        "repository": SERVICE_REPOSITORY,
        "version": SERVICE_VERSION
    }
}


@task()
def prepare_builds(ctx):
    repo = Repo(".")
    commit = str(repo.head.commit)
    # TODO: we can make assertions about the git state like: no uncommited changes and no untracked files
    with open(os.path.join("portal", "package.json")) as portal_package_file:
        portal_package = json.load(portal_package_file)
    info = {
        "commit": commit,
        "versions": {
            "service": SERVICE_VERSION,
            "harvester": HARVESTER_VERSION,
            "portal": portal_package["version"]
        }
    }
    with open(os.path.join("environments", "info.json"), "w") as info_file:
        json.dump(info, info_file)


@task(prepare_builds)
def build(ctx, target, version):

    # Check the input for validity
    if target not in TARGETS:
        raise Exit(f"Unknown target: {target}", code=1)
    package_info = get_package_info()
    package_version = package_info["versions"][target]
    if package_version != version:
        raise Exit(
            f"Expected version of {target} to match {version} instead it's {package_version}. Update package.py?",
            code=1
        )

    # Gather necessary info and call Docker to build
    commit = package_info["commit"]  # TODO: Do we need the commit as a tag? Versions are more human readable
    target_info = TARGETS[target]
    ctx.run(
        f"docker build -f {target}/Dockerfile -t {target_info['name']}:{version} -t {target_info['name']}:{commit} .",
        pty=True,
        echo=True
    )


@task()
def push(ctx, target, version=None):

    # Check the input for validity
    if target not in TARGETS:
        raise Exit(f"Unknown target: {target}", code=1)
    # Load info
    target_info = TARGETS[target]
    version = version or target_info["version"]
    name = target_info["name"]
    repository = target_info["repository"]

    # Login with Docker to AWS
    ctx.run(
        "aws ecr get-login-password --region eu-central-1 | "
        f"docker login --username AWS --password-stdin {target_info['repository']}",
        echo=True
    )
    # Tag the image we want to push for AWS
    ctx.run(f"docker tag {name}:{version} {repository}/{name}:{version}", echo=True)
    # Push to AWS ECR
    ctx.run(f"docker push {repository}/{name}:{version}", echo=True, pty=True)


@task()
def deploy(ctx, target, mode, version=None):

    # Check the input for validity
    if target not in TARGETS:
        raise Exit(f"Unknown target: {target}", code=1)
    if mode != MODE:
        raise Exit(f"Expected mode to match APPLICATION_MODE value but found: {mode}", code=1)
    # Load info
    target_info = TARGETS[target]
    version = version or target_info["version"]

    # Read the service AWS container definition and replace some variables with actual values
    print(f"Reading container definitions for: {target_info['name']}")
    with open(os.path.join("service", "aws-container-definitions.json")) as container_definitions_file:  # TODO: strip all "dev" from container definition
        container_definitions_json = container_definitions_file.read()
        container_variables = {
            "REPOSITORY": target_info["repository"],
            "NAME": target_info["name"],
            "mode": mode,
            "version": version
        }
        for name, value in container_variables.items():
            container_definitions_json = container_definitions_json.replace(f"${{{name}}}", value)
        container_definitions = json.loads(container_definitions_json)

    # Setup the AWS SDK
    print(f"Starting AWS session for: {mode}")
    session = boto3.Session(profile_name=ctx.config.aws.profile_name)
    client = session.client('ecs', region_name='eu-central-1')
    # Now we push the task definition to AWS
    print("Setting up task definition")
    task_role_arn = ctx.config.aws.task_role_arn
    response = client.register_task_definition(
        family=f"{target_info['name']}-dev",  # TODO: strip the dev postfix
        taskRoleArn=task_role_arn,
        executionRoleArn=task_role_arn,
        networkMode="awsvpc",
        cpu="512",
        memory="1024",
        containerDefinitions=container_definitions
    )
    # And we update the service with new task definition
    print("Updating service")
    task_definition = response["taskDefinition"]
    task_definition_arn = task_definition["taskDefinitionArn"]
    client.update_service(
        cluster=ctx.config.aws.cluster_arn,
        service=f"{target_info['name']}-dev",  # TODO: strip postfix
        taskDefinition=task_definition_arn
    )


namespace = Collection(
    Collection("es", setup, create_snapshot, load_repository, restore_snapshot),
    prepare_builds,
    build,
    push,
    deploy
)
namespace.configure(environment)<|MERGE_RESOLUTION|>--- conflicted
+++ resolved
@@ -7,12 +7,7 @@
 from git import Repo
 import boto3
 
-<<<<<<< HEAD
-from environments.surfpol.configuration import environment
-from environments.surfpol import get_package_info
-=======
 from environments.surfpol import environment, MODE, get_package_info
->>>>>>> 69411f16
 from elastic.tasks import setup, create_snapshot, load_repository, restore_snapshot
 
 from service.package import (
